# vlbi_imaging_utils.py
# Andrew Chael, 10/15/2015
# Utilities for generating and manipulating VLBI images, datasets, and arrays

# TODO 
# check factor of sqrt(2) in the blnoise function!
# how do we scale sefds/sigmas in jones noise vs normal noise? 
# discuss the calibration flags -- do they make sense / are they being applied properly? 

import string
import numpy as np
import numpy.lib.recfunctions as rec
import matplotlib.pyplot as plt
import scipy.signal
import scipy.optimize as opt
import itertools as it
import astropy.io.fits as fits
import datetime
import writeData
import oifits_new as oifits
import time as ttime
import pulses
#from mpl_toolkits.basemap import Basemap # for plotting baselines on globe

##################################################################################################
# Constants
##################################################################################################
EP = 1.0e-15
C = 299792458.0
DEGREE = np.pi/180.
HOUR = (180./12.)*DEGREE
RADPERAS = DEGREE/3600
RADPERUAS = RADPERAS*1.e-6

# Telescope elevation cuts (degrees) 
ELEV_LOW = 15.0
ELEV_HIGH = 85.0

# Default Optical Depth and std. dev % on gain
TAUDEF = 0.1
GAINPDEF = 0.1
<<<<<<< HEAD
DTERMPDEF = 0.1
=======
DTERMPDEF = 0.1 # rms amplitude of D-terms if not specified in array file
DTERMPDEF_RESID = 0.01 # rms *residual* amplitude of D-terms (random, unknown contribution)
>>>>>>> edc864b2

# Sgr A* Kernel Values (Bower et al., in uas/cm^2)
FWHM_MAJ = 1.309 * 1000 # in uas
FWHM_MIN = 0.64 * 1000
POS_ANG = 78 # in degree, E of N

# Observation recarray datatypes
DTARR = [('site', 'a32'), ('x','f8'), ('y','f8'), ('z','f8'), 
         ('sefdr','f8'),('sefdl','f8'),('dr','c16'),('dl','c16'),
         ('fr_par','f8'),('fr_elev','f8'),('fr_off','f8')]

DTPOL = [('time','f8'),('tint','f8'),
         ('t1','a32'),('t2','a32'),
         ('tau1','f8'),('tau2','f8'),
         ('u','f8'),('v','f8'),
         ('vis','c16'),('qvis','c16'),('uvis','c16'),('vvis','c16'),
         ('sigma','f8'),('qsigma','f8'),('usigma','f8'),('vsigma','f8')]

DTBIS = [('time','f8'),('t1','a32'),('t2','a32'),('t3','a32'),
         ('u1','f8'),('v1','f8'),('u2','f8'),('v2','f8'),('u3','f8'),('v3','f8'),
         ('bispec','c16'),('sigmab','f8')]
                                             
DTCPHASE = [('time','f8'),('t1','a32'),('t2','a32'),('t3','a32'),
            ('u1','f8'),('v1','f8'),('u2','f8'),('v2','f8'),('u3','f8'),('v3','f8'),
            ('cphase','f8'),('sigmacp','f8')]
            
DTCAMP = [('time','f8'),('t1','a32'),('t2','a32'),('t3','a32'),('t4','a32'),
          ('u1','f8'),('v1','f8'),('u2','f8'),('v2','f8'),
          ('u3','f8'),('v3','f8'),('u4','f8'),('v4','f8'),
          ('camp','f8'),('sigmaca','f8')]

# Observation fields for plotting and retrieving data        
FIELDS = ['time','tint','u','v','uvdist',
          't1','t2','tau1','tau2',
          'el1','el2','hr_ang1','hr_ang2','par_ang1','par_ang2',
          'vis','amp','phase','snr',
          'qvis','qamp','qphase','qsnr',
          'uvis','uamp','uphase','usnr',
          'vvis','vamp','vphase','vsnr',
          'sigma','qsigma','usigma','vsigma',
          'sigma_phase','qsigma_phase','usigma_phase','vsigma_phase',
          'psigma_phase','msigma_phase',
          'pvis','pamp','pphase','psnr',
          'm','mamp','mphase','msnr']
                  
##################################################################################################
# Classes
##################################################################################################

class Image(object):
    """A radio frequency image array (in Jy/pixel).
    
    Attributes:
    	pulse: The function convolved with pixel value dirac comb for continuous image rep. (function from pulses.py)
        psize: The pixel dimension in radians (float)
        xdim: The number of pixels along the x dimension (int)
        ydim: The number of pixels along the y dimension (int)
        ra: The source Right Ascension (frac hours)
        dec: The source Declination (frac degrees)
        rf: The radio frequency (Hz)
        imvec: The xdim*ydim vector of jy/pixel values (array)
        source: The astrophysical source name (string)
    	mjd: The mjd of the image 
    """
    
    def __init__(self, image, psize, ra, dec, rf=230e9, pulse=pulses.trianglePulse2D, source="SgrA", mjd="0"):
        if len(image.shape) != 2: 
            raise Exception("image must be a 2D numpy array") 
        
        self.pulse = pulse       
        self.psize = float(psize)
        self.xdim = image.shape[1]
        self.ydim = image.shape[0]
        self.imvec = image.flatten() 
                
        self.ra = float(ra) 
        self.dec = float(dec)
        self.rf = float(rf)
        self.source = str(source)
        self.mjd = float(mjd)
        
        self.qvec = []
        self.uvec = []
        self.vvec = []
        
    def add_qu(self, qimage, uimage):
        """Add Q and U images
        """
        
        if len(qimage.shape) != len(uimage.shape):
            raise Exception("image must be a 2D numpy array")
        if qimage.shape != uimage.shape != (self.ydim, self.xdim):
            raise Exception("Q & U image shapes incompatible with I image!") 
        self.qvec = qimage.flatten()
        self.uvec = uimage.flatten()
    
    def add_v(self, vimage):
        """Add V image
        """
        if vimage.shape != (self.ydim, self.xdim):
            raise Exception("V image shape incompatible with I image!") 
        self.vvec = vimage.flatten()
    
    def add_pol(self, qimage, uimage, vimage):
        """Add Q, U, V images
        """
        self.add_qu(qimage, uimage)
        self.add_v(vimage)
        
    def copy(self):
        """Copy the image object"""
        newim = Image(self.imvec.reshape(self.ydim,self.xdim), self.psize, self.ra, self.dec, rf=self.rf, source=self.source, mjd=self.mjd, pulse=self.pulse)
        if len(self.qvec):
            newim.add_qu(self.qvec.reshape(self.ydim,self.xdim), self.uvec.reshape(self.ydim,self.xdim))
        return newim

    def sourcevec(self):
        """Returns the source position vector in geocentric coordinates (at 0h GST)"""
        return np.array([np.cos(self.dec*DEGREE), 0, np.sin(self.dec*DEGREE)])
                
    def flip_chi(self):
        """Change between different conventions for measuring position angle (East of North vs up from x axis)
        """
        self.qvec = - self.qvec
        return
           
    def observe_same(self, obs, sgrscat=False, add_th_noise=True, ampcal=True, opacitycal=True, gainp=GAINPDEF, phasecal=True,
                                                                  jones=False, dcal=True, dtermp=DTERMPDEF, frcal=True,
                                                                  inv_jones=False):
        """Observe the image on the same baselines as an existing observation object
           if sgrscat==True, the visibilites will be blurred by the Sgr A* scattering kernel
           Does NOT add noise
        """
        print "Producing clean visibilities from image . . . "
        obs_out = observe_same_nonoise(self, obs, sgrscat=sgrscat)    
        
        # Jones Matrix Corruption
        if jones:
            print "Applying Jones Matrices and noise to data . . . "
            obs_out = add_jones_and_noise(obs_out, add_th_noise=add_th_noise, opacitycal=opacitycal, 
                                          ampcal=ampcal, gainp=gainp, phasecal=phasecal, dcal=dcal, dtermp=dtermp, frcal=frcal)
            
            
            if inv_jones:
                print "Applying a priori calibration with estimated Jones matrices . . . "
                obs_out = apply_jones_inverse(obs_out, ampcal=ampcal, opacitycal=opacitycal, phasecal=phasecal, dcal=dcal, frcal=frcal)
        
        #!AC There is an asymmetry here - we don't offer the ability to not unscale estimated noise here.                                              
        # No Jones Matrices, Add noise the old way
        elif add_th_noise:                
            print "Applying gain/phase/thermal noise with a priori calibration"
            obs_out = add_noise(obs_out, opacitycal=opacitycal, ampcal=ampcal, phasecal=phasecal, gainp=gainp, add_th_noise=add_th_noise)
        
        return obs_out
        
    def observe(self, array, tint, tadv, tstart, tstop, bw, 
                sgrscat=False, add_th_noise=True, tau=TAUDEF, gainp=GAINPDEF, opacitycal=True, ampcal=True, phasecal=True,
                jones=False, inv_jones=False, dcal=True, dtermp=DTERMPDEF, frcal=True):
                
        """Observe the image with an array object to produce an obsdata object.
	       tstart and tstop should be hrs in GMST.
           tint and tadv should be seconds.
           tau is the estimated optical depth. This can be a single number or a dictionary giving one tau per site
           if sgrscat==True, the visibilites will be blurred by the Sgr A* scattering kernel at the appropriate frequency
	    """
        
        # Generate empty observation
        print "Generating empty observation file . . . "
        obs = array.obsdata(self.ra, self.dec, self.rf, bw, tint, tadv, tstart, tstop, tau=tau)
        
        # Observe on the same baselines as the empty observation and add noise
        obs = self.observe_same(obs, sgrscat=sgrscat, add_th_noise=add_th_noise, opacitycal=opacitycal,
                                ampcal=ampcal, gainp=gainp, phasecal=phasecal, 
                                jones=jones, inv_jones=inv_jones, dcal=dcal, dtermp=dtermp, frcal=frcal)    
        
        return obs
        
    def display(self, cfun='afmhot', nvec=20, pcut=0.01, plotp=False, interp='gaussian'):
        """Display the image with matplotlib
        """
        # TODO Display circular polarization 
        
        if (interp in ['gauss', 'gaussian', 'Gaussian', 'Gauss']):
            interp = 'gaussian'
        else:
            interp = 'nearest'
            
        plt.figure()
        plt.clf()
        
        image = self.imvec;
        
        if len(self.qvec) and plotp:
            thin = self.xdim/nvec 
            mask = (self.imvec).reshape(self.ydim, self.xdim) > pcut * np.max(self.imvec)
            mask2 = mask[::thin, ::thin]
            x = (np.array([[i for i in range(self.xdim)] for j in range(self.ydim)])[::thin, ::thin])[mask2]
            y = (np.array([[j for i in range(self.xdim)] for j in range(self.ydim)])[::thin, ::thin])[mask2]
            a = (-np.sin(np.angle(self.qvec+1j*self.uvec)/2).reshape(self.ydim, self.xdim)[::thin, ::thin])[mask2]
            b = (np.cos(np.angle(self.qvec+1j*self.uvec)/2).reshape(self.ydim, self.xdim)[::thin, ::thin])[mask2]

            m = (np.abs(self.qvec + 1j*self.uvec)/self.imvec).reshape(self.ydim, self.xdim)
            m[-mask] = 0
            
            plt.suptitle('%s   MJD %i  %.2f GHz' % (self.source, self.mjd, self.rf/1e9), fontsize=20)
            
            # Stokes I plot
            plt.subplot(121)
            im = plt.imshow(image.reshape(self.ydim, self.xdim), cmap=plt.get_cmap(cfun), interpolation=interp, vmin=0)
            plt.colorbar(im, fraction=0.046, pad=0.04, label='Jy/pixel')
            plt.quiver(x, y, a, b,
                       headaxislength=20, headwidth=1, headlength=.01, minlength=0, minshaft=1,
                       width=.01*self.xdim, units='x', pivot='mid', color='k', angles='uv', scale=1.0/thin)
            plt.quiver(x, y, a, b,
                       headaxislength=20, headwidth=1, headlength=.01, minlength=0, minshaft=1,
                       width=.005*self.xdim, units='x', pivot='mid', color='w', angles='uv', scale=1.1/thin)

            xticks = ticks(self.xdim, self.psize/RADPERAS/1e-6)
            yticks = ticks(self.ydim, self.psize/RADPERAS/1e-6)
            plt.xticks(xticks[0], xticks[1])
            plt.yticks(yticks[0], yticks[1])
            plt.xlabel('Relative RA ($\mu$as)')
            plt.ylabel('Relative Dec ($\mu$as)')
            plt.title('Stokes I')
        
            # m plot
            plt.subplot(122)
            im = plt.imshow(m, cmap=plt.get_cmap('winter'), interpolation=interp, vmin=0, vmax=1)
            plt.colorbar(im, fraction=0.046, pad=0.04, label='|m|')
            plt.quiver(x, y, a, b,
                   headaxislength=20, headwidth=1, headlength=.01, minlength=0, minshaft=1,
                   width=.01*self.xdim, units='x', pivot='mid', color='k', angles='uv', scale=1.0/thin)
            plt.quiver(x, y, a, b,
                   headaxislength=20, headwidth=1, headlength=.01, minlength=0, minshaft=1,
                   width=.005*self.xdim, units='x', pivot='mid', color='w', angles='uv', scale=1.1/thin)
            plt.xticks(xticks[0], xticks[1])
            plt.yticks(yticks[0], yticks[1])
            plt.xlabel('Relative RA ($\mu$as)')
            plt.ylabel('Relative Dec ($\mu$as)')
            plt.title('m (above %0.2f max flux)' % pcut)
        
        else:
            plt.subplot(111)    
            plt.title('%s   MJD %i  %.2f GHz' % (self.source, self.mjd, self.rf/1e9), fontsize=20)
            
            im = plt.imshow(image.reshape(self.ydim,self.xdim), cmap=plt.get_cmap(cfun), interpolation=interp)
            plt.colorbar(im, fraction=0.046, pad=0.04, label='Jy/pixel')
            xticks = ticks(self.xdim, self.psize/RADPERAS/1e-6)
            yticks = ticks(self.ydim, self.psize/RADPERAS/1e-6)
            plt.xticks(xticks[0], xticks[1])
            plt.yticks(yticks[0], yticks[1])
            plt.xlabel('Relative RA ($\mu$as)')
            plt.ylabel('Relative Dec ($\mu$as)')   
        
        plt.show(block=False)
            
    def save_txt(self, fname):
        """Save image data to text file"""
        
        # Coordinate values
        pdimas = self.psize/RADPERAS
        xs = np.array([[j for j in range(self.xdim)] for i in range(self.ydim)]).reshape(self.xdim*self.ydim,1)
        xs = pdimas * (xs[::-1] - self.xdim/2.0)
        ys = np.array([[i for j in range(self.xdim)] for i in range(self.ydim)]).reshape(self.xdim*self.ydim,1)
        ys = pdimas * (ys[::-1] - self.xdim/2.0)
        
        # If V values but no Q/U values, make Q/U zero  
        if len(self.vvec) and not len(self.qvec): 
            self.qvec = 0*self.vvec
            self.uvec = 0*self.vvec
            
        # Format Data            
        if len(self.qvec) and len(self.vvec):
            outdata = np.hstack((xs, ys, (self.imvec).reshape(self.xdim*self.ydim, 1),
                                         (self.qvec).reshape(self.xdim*self.ydim, 1),
                                         (self.uvec).reshape(self.xdim*self.ydim, 1), 
                                         (self.vvec).reshape(self.xdim*self.ydim, 1)))
            hf = "x (as)     y (as)       I (Jy/pixel)  Q (Jy/pixel)  U (Jy/pixel)  V (Jy/pixel)"

            fmts = "%10.10f %10.10f %10.10f %10.10f %10.10f %10.10f"
            
        elif len(self.qvec):
            outdata = np.hstack((xs, ys, (self.imvec).reshape(self.xdim*self.ydim, 1),
                                         (self.qvec).reshape(self.xdim*self.ydim, 1),
                                         (self.uvec).reshape(self.xdim*self.ydim, 1)))
            hf = "x (as)     y (as)       I (Jy/pixel)  Q (Jy/pixel)  U (Jy/pixel)"

            fmts = "%10.10f %10.10f %10.10f %10.10f %10.10f"
            
        else:
            outdata = np.hstack((xs, ys, (self.imvec).reshape(self.xdim*self.ydim, 1)))
            hf = "x (as)     y (as)       I (Jy/pixel)"
            fmts = "%10.10f %10.10f %10.10f"
     
        # Header
        head = ("SRC: %s \n" % self.source +
                    "RA: " + rastring(self.ra) + "\n" + "DEC: " + decstring(self.dec) + "\n" +
                    "MJD: %.4f \n" % self.mjd + 
                    "RF: %.4f GHz \n" % (self.rf/1e9) + 
                    "FOVX: %i pix %f as \n" % (self.xdim, pdimas * self.xdim) +
                    "FOVY: %i pix %f as \n" % (self.ydim, pdimas * self.ydim) +
                    "------------------------------------\n" + hf)
         
        # Save
        np.savetxt(fname, outdata, header=head, fmt=fmts)

    def save_fits(self, fname):
        """Save image data to FITS file"""
                
        # Create header and fill in some values
        header = fits.Header()
        header['OBJECT'] = self.source
        header['CTYPE1'] = 'RA---SIN'
        header['CTYPE2'] = 'DEC--SIN'
        header['CDELT1'] = -self.psize/DEGREE
        header['CDELT2'] = self.psize/DEGREE
        header['OBSRA'] = self.ra * 180/12.
        header['OBSDEC'] = self.dec
        header['FREQ'] = self.rf
        header['MJD'] = self.mjd
        header['TELESCOP'] = 'VLBI'
        header['BUNIT'] = 'JY/PIXEL'
        header['STOKES'] = 'I'
        
        # Create the fits image
        image = np.reshape(self.imvec,(self.ydim,self.xdim))[::-1,:] #flip y axis!
        hdu = fits.PrimaryHDU(image, header=header)
        hdulist = [hdu]
        if len(self.qvec):
            qimage = np.reshape(self.qvec,(self.xdim,self.ydim))[::-1,:]
            uimage = np.reshape(self.uvec,(self.xdim,self.ydim))[::-1,:]
            header['STOKES'] = 'Q'
            hduq = fits.ImageHDU(qimage, name='Q', header=header)
            header['STOKES'] = 'U'
            hduu = fits.ImageHDU(uimage, name='U', header=header)
            hdulist = [hdu, hduq, hduu]       
        if len(self.vvec): 
            vimage = np.reshape(self.vvec,(self.xdim,self.ydim))[::-1,:]            
            header['STOKES'] = 'V'
            hduv = fits.ImageHDU(vimage, name='V', header=header)
            hdulist.append(hduv)     
        
        hdulist = fits.HDUList(hdulist)
      
        # Save fits 
        hdulist.writeto(fname, clobber=True)
        
        return
                
##################################################################################################        
class Array(object):
    """A VLBI array of telescopes with locations and SEFDs
    
        Attributes:
        tarr: The array of telescope data (name, x, y, z, sefdr,sefdl,dr,dl, fr_par_angle, fr_elev_angle, fr_offset)
        where x,y,z are geocentric coordinates.
    """   
    
    def __init__(self, tarr):
        self.tarr = tarr
        
        # Dictionary of array indices for site names
        # !AC better way?
        self.tkey = {self.tarr[i]['site']: i for i in range(len(self.tarr))}
            
    def listbls(self):
        """List all baselines"""
 
        bls = []
        for i1 in sorted(self.tarr['site']):
            for i2 in sorted(self.tarr['site']):
                if not ([i1,i2] in bls) and not ([i2,i1] in bls) and i1 != i2:
                    bls.append([i1,i2])
                    
        return np.array(bls)
            
    def obsdata(self, ra, dec, rf, bw, tint, tadv, tstart, tstop, mjd=0.0, tau=TAUDEF):
        """Generate u,v points and baseline errors for the array.
           Return an Observation object with no visibilities.
           tstart and tstop are hrs in GMST
           tint and tadv are seconds.
           rf and bw are Hz
           ra is fractional hours
           dec is fractional degrees
           tau can be a single number or a dictionary giving one per site
        """
        
        if mjdtogmt(mjd)-tstart > 1e-9: #!AC time!
            raise Exception("Initial time is greater than given mjd!")
            
        # Set up coordinate system
        sourcevec = np.array([np.cos(dec*DEGREE), 0, np.sin(dec*DEGREE)])
        projU = np.cross(np.array([0,0,1]), sourcevec)
        projU = projU / np.linalg.norm(projU)
        projV = -np.cross(projU, sourcevec)
        
        # Set up time start and steps
        tstep = tadv/3600.0
        if tstop < tstart:
            tstop = tstop + 24.0;
        
        # Wavelength
        l = C/rf 
        
        # Observing times
        times = np.arange(tstart, tstop, tstep)

        # Generate uv points at all times
        outlist = []        
        for k in xrange(len(times)):
            time = times[k]
            theta = np.mod((time-ra)*HOUR, 2*np.pi)
            blpairs = []
            for i1 in xrange(len(self.tarr)):
                for i2 in xrange(len(self.tarr)):
                    coord1 = np.array((self.tarr[i1]['x'], self.tarr[i1]['y'], self.tarr[i1]['z']))
                    coord2 = np.array((self.tarr[i2]['x'], self.tarr[i2]['y'], self.tarr[i2]['z']))
                    if (i1!=i2 and
                        i1 < i2 and # This is the right condition for uvfits save
                        #self.tarr[i1]['z'] <= self.tarr[i2]['z'] and # Choose the north one first
                        not ((i2, i1) in blpairs) and # This cuts out the conjugate baselines
                        elevcut(earthrot(coord1, theta), sourcevec) and 
                        elevcut(earthrot(coord2, theta), sourcevec)):
                        
                        # Optical Depth
                        if type(tau) == dict:
                            try: 
                                tau1 = tau[i1]
                                tau2 = tau[i2]
                            except KeyError:
                                tau1 = tau2 = TAUDEF
                        else:
                            tau1 = tau2 = tau
                        
                        
                        # Noise - #!AC AA TODO Should this factor of sqrt(2) be inside the blnoise function?
                        sig_rr = np.sqrt(2.0)*blnoise(self.tarr[i1]['sefdr'], self.tarr[i2]['sefdr'], tint, bw)
                        sig_ll = np.sqrt(2.0)*blnoise(self.tarr[i1]['sefdl'], self.tarr[i2]['sefdl'], tint, bw)
                        sig_rl = np.sqrt(2.0)*blnoise(self.tarr[i1]['sefdr'], self.tarr[i2]['sefdl'], tint, bw)
                        sig_lr = np.sqrt(2.0)*blnoise(self.tarr[i1]['sefdl'], self.tarr[i2]['sefdr'], tint, bw)
                        
                        # Append data to list   
                        blpairs.append((i1,i2))
                        outlist.append(np.array((
                                  time,
                                  tint, # Integration 
                                  self.tarr[i1]['site'], # Station 1
                                  self.tarr[i2]['site'], # Station 2
                                  tau1, # Station 1 optical depth
                                  tau2, # Station 1 optical depth
                                  np.dot(earthrot(coord1 - coord2, theta)/l, projU), # u (lambda)
                                  np.dot(earthrot(coord1 - coord2, theta)/l, projV), # v (lambda)
                                  0.0, # I Visibility (Jy)
                                  0.0, # Q Visibility
                                  0.0, # U Visibility
                                  0.0, # V Visibilities
                                  0.5*np.sqrt(sig_rr**2 + sig_ll**2), # I Sigma (Jy)
                                  0.5*np.sqrt(sig_rl**2 + sig_lr**2), # Q Sigma 
                                  0.5*np.sqrt(sig_rl**2 + sig_lr**2), # U Sigma
                                  0.5*np.sqrt(sig_rr**2 + sig_ll**2)  # V Sigma
                                ), dtype=DTPOL
                                ))
                                
        obsarr = np.array(outlist)
         
        if not len(obsarr):
            raise Exception("No mutual visibilities in the specified time range!")
            
        # Return
        obs = Obsdata(ra, dec, rf, bw, np.array(outlist), self.tarr, source=str(ra) + ":" + str(dec), mjd=mjd)      
        return obs
     
    def save_array(self, fname):
        """Save the array data in a text file"""

        out = ("#Site      X(m)             Y(m)             Z(m)           "+
                    "SEFDR      SEFDL     FR_PAR   FR_EL   FR_OFF  "+
                    "DR_RE    DR_IM    DL_RE    DL_IM   \n")
        for scope in range(len(self.tarr)):
            dat = (self.tarr[scope]['site'], 
                   self.tarr[scope]['x'], self.tarr[scope]['y'], self.tarr[scope]['z'], 
                   self.tarr[scope]['sefdr'], self.tarr[scope]['sefdl'],
                   self.tarr[scope]['fr_par'], self.tarr[scope]['fr_elev'], self.tarr[scope]['fr_off'],
                   self.tarr[scope]['dr'].real, self.tarr[scope]['dr'].imag, self.tarr[scope]['dl'].real, self.tarr[scope]['dl'].imag
                  )
            out += "%-8s %15.5f  %15.5f  %15.5f  %8.2f   %8.2f  %5.2f   %5.2f   %5.2f  %8.4f %8.4f %8.4f %8.4f \n" % dat
        f = open(fname,'w')
        f.write(out)
        f.close()
        return 
         
#    def plotbls(self):
#        """Plot all baselines on a globe"""
#        
#        lat = []
#        lon = []
#        for t1 in range(len(tarr)):
#            (x,y,z) = (self.tarr[t1]['x'], self.tarr[t1]['y'], self.tarr[t1]['z'])
#            lon.append(np.arctan2(y, x)/DEGREE)
#            lat.append(90 - np.arccos(z/np.sqrt(x**2 + y**2 + z**2))/DEGREE)

#        map = Basemap(projection='moll', lon_0=-90)
#        map.drawmapboundary(fill_color='blue')
#        map.fillcontinents(color='green', lake_color='blue')
#        map.drawcoastlines()
#        for i in range(len(lon)):
#            for j in range(len(lon)):
#                x,y = map([lon[i],lon[j]], [lat[i],lat[j]])
#                map.plot(x, y, marker='D', color='r')
#        
#        plt.show()
        
##################################################################################################        
class Obsdata(object):
    """A VLBI observation of visibility amplitudes and phases. 
    
       Attributes:
        source: the source name
        ra: the source right ascension (frac. hours)
        dec: the source declination (frac. degrees)
        mjd: the observation start date 
        tstart: the observation start time (GMT, frac. hr.)
        tstop: the observation end time (GMT, frac. hr.)
        rf: the observing frequency (Hz)
        bw: the observing bandwidth (Hz)
        ampcal: amplitudes calibrated T/F
        phasecal: phases calibrated T/F
        data: recarray with the data (time, t1, t2, tint, u, v, vis, qvis, uvis, vvis, sigma, qsigma, usigma, vsigma)
    """
    
    def __init__(self, ra, dec, rf, bw, datatable, tarr, source="SgrA", mjd=0, ampcal=True, phasecal=True, opacitycal=True, dcal=True, frcal=True):
        
        if len(datatable) == 0:
            raise Exception("No data in input table!")
        if (datatable.dtype != DTPOL):
            raise Exception("Data table should be a recarray with datatable.dtype = %s" % DTPOL)
        
        # Set the various parameters
        self.source = str(source)
        self.ra = float(ra)
        self.dec = float(dec)
        self.rf = float(rf)
        self.bw = float(bw)
        self.ampcal = bool(ampcal)
        self.phasecal = bool(phasecal)
        self.opacitycal = bool(opacitycal)
        self.dcal = bool(dcal)
        self.frcal = bool(frcal)
        
        self.tarr = tarr
        
        # Dictionary of array indices for site names
        # !AC better way?
        self.tkey = {self.tarr[i]['site']: i for i in range(len(self.tarr))}
        
        # Time partition the datatable
        datalist = []
        for key, group in it.groupby(datatable, lambda x: x['time']):
            datalist.append(np.array([obs for obs in group]))
        
        # Remove conjugate baselines
        obsdata = []
        for tlist in datalist:
            blpairs = []
            for dat in tlist:
                if not (set((dat['t1'], dat['t2']))) in blpairs:
                     # Reverse the baseline if not north
                     #if (self.tarr[self.tkey[dat['t1']]]['z']) <= (self.tarr[self.tkey[dat['t2']]]['z']):
                     # Reverse the baseline in the right order for uvfits:
                     if(self.tkey[dat['t1']] < self.tkey[dat['t2']]):                        
                        (dat['t1'], dat['t2']) = (dat['t2'], dat['t1'])
                        dat['u'] = -dat['u']
                        dat['v'] = -dat['v']
                        dat['vis'] = np.conj(dat['vis'])
                        dat['uvis'] = np.conj(dat['uvis'])
                        dat['qvis'] = np.conj(dat['qvis'])
                        dat['vvis'] = np.conj(dat['vvis'])

                     # Append the data point
                     blpairs.append(set((dat['t1'],dat['t2'])))    
                     obsdata.append(dat) 

        obsdata = np.array(obsdata, dtype=DTPOL)
        
        # Sort the data by time
        obsdata = obsdata[np.argsort(obsdata, order=['time','t1'])]
        
        # Save the data             
        self.data = obsdata
            
        # Get tstart, mjd and tstop
        times = self.unpack(['time'])['time']
        self.tstart = times[0]
        self.mjd = fracmjd(mjd, self.tstart)
        self.tstop = times[-1]
        if self.tstop < self.tstart: 
            self.tstop += 24.0
  
    def copy(self):
        """Copy the observation object"""
        newobs = Obsdata(self.ra, self.dec, self.rf, self.bw, self.data, self.tarr, source=self.source, mjd=self.mjd, 
                         ampcal=self.ampcal, phasecal=self.phasecal, opacitycal=self.opacitycal, dcal=self.dcal, frcal=self.frcal)
        return newobs
        
    def data_conj(self):
        """Return a data array of same format as self.data but including all conjugate baselines"""
        
        data = np.empty(2*len(self.data), dtype=DTPOL)        
        
        # Add the conjugate baseline data
        for f in DTPOL:
            f = f[0]
            if f in ["t1", "t2", "tau1", "tau2"]:
                if f[-1]=='1': f2 = f[:-1]+'2'
                else: f2 = f[:-1]+'1'
                data[f] = np.hstack((self.data[f], self.data[f2]))
            elif f in ["u","v"]:
                data[f] = np.hstack((self.data[f], -self.data[f]))
            elif f in ["vis","qvis","uvis","vvis"]:
                data[f] = np.hstack((self.data[f], np.conj(self.data[f])))
            else:
                data[f] = np.hstack((self.data[f], self.data[f]))
        
        # Sort the data by time
        #!AC TODO apply some sorting within equal times? 
        data = data[np.argsort(data['time'])]
        return data

    def tlist(self, conj=False):
        """Return partitioned data in a list of equal time observations"""
        
        if conj: 
            data = self.data_conj()
        else: 
            data = self.data
        
        # Use itertools groupby function to partition the data
        datalist = []
        for key, group in it.groupby(data, lambda x: x['time']):
            datalist.append(np.array([obs for obs in group]))
        
        return np.array(datalist)
                
    def unpack_bl(self, site1, site2, in_fields, ang_unit='deg'):
        """Unpack the data over time on the selected baseline"""

        # If we only specify one field
        fields=['time']
        if type(in_fields) == str: fields.append(in_fields)
        else: 
            for i in range(len(in_fields)): fields.append(in_fields[i])
            
        # Get field data on selected baseline   
        allout = []    
        
        # Get the data from data table on the selected baseline
        tlist = self.tlist(conj=True)
        for scan in tlist:
            for obs in scan:
                if (obs['t1'], obs['t2']) == (site1, site2):
                    obs = np.array([obs])
                    out = self.unpack_dat(obs, fields, ang_unit=ang_unit)             
                    allout.append(out)
        return np.array(allout)            
    
    def unpack(self, fields, conj=False, ang_unit='deg', mode='all'):
        
        if not mode in ('time', 'all'):
            raise Exception("possible options for mode are 'time' and 'all'")
                    
        # If we only specify one field
        if type(fields) == str: fields = [fields]
        
        if mode=='all':    
            if conj:
                data = self.data_conj()     
            else:
                data = self.data
            allout=self.unpack_dat(data, fields, ang_unit=ang_unit)
        elif mode=='time':
            allout=[]
            tlist = self.tlist(conj=True)
            for scan in tlist:
                out=self.unpack_dat(scan, fields, ang_unit=ang_unit)
                allout.append(out)
        
        return np.array(allout)
    
    def unpack_dat(self, data, fields, conj=False, ang_unit='deg'):
        """Return a recarray of all the data for the given fields from the data table
           If conj=True, will return conjugate baselines"""
       
        if ang_unit=='deg': angle=DEGREE
        else: angle = 1.0
        
        # Get field data    
        allout = []    
        for field in fields:
            if field in ["u","v","tint","time","tau1","tau2"]: 
                out = data[field]
                ty = 'f8'
            elif field in ["uvdist"]: 
                out = np.abs(data['u'] + 1j * data['v'])
                ty = 'f8'
            elif field in ["t1","el1","par_ang1","hr_ang1"]: 
                sites = data["t1"]
                keys = [self.tkey[site] for site in sites]
                tdata = self.tarr[keys]
                out = sites
                ty = 'a32'
            elif field in ["t2","el2","par_ang2","hr_ang2"]: 
                sites = data["t2"]
                keys = [self.tkey[site] for site in sites]
                tdata = self.tarr[keys]
                out = sites
                ty = 'a32'
            elif field in ["vis","amp","phase","snr","sigma","sigma_phase"]: 
                out = data['vis']
                sig = data['sigma']
                ty = 'c16'
            elif field in ["qvis","qamp","qphase","qsnr","qsigma","qsigma_phase"]: 
                out = data['qvis']
                sig = data['qsigma']
                ty = 'c16'
            elif field in ["uvis","uamp","uphase","usnr","usigma","usigma_phase"]: 
                out = data['uvis']
                sig = data['usigma']
                ty = 'c16'
            elif field in ["vvis","vamp","vphase","vsnr","vsigma","vsigma_phase"]: 
                out = data['vvis']
                sig = data['vsigma']
                ty = 'c16'               
            elif field in ["pvis","pamp","pphase","psnr","psigma","psigma_phase"]: 
                out = data['qvis'] + 1j * data['uvis']
                sig = np.sqrt(data['qsigma']**2 + data['usigma']**2)
                ty = 'c16'
            elif field in ["m","mamp","mphase","msnr","msigma","msigma_phase"]: 
                out = (data['qvis'] + 1j * data['uvis']) / data['vis']
                sig = merr(data['sigma'], data['qsigma'], data['usigma'], data['vis'], out)
                ty = 'c16'
            
            else: raise Exception("%s is not valid field \n" % field + 
                                  "valid field values are " + string.join(FIELDS)) 

            # Elevation and Parallactic Angles
            if field in ["el1","el2"]:
                thetas = np.mod((data['time']-self.ra)*HOUR, 2*np.pi)
                coords = tdata[['x','y','z']].view(('f8', 3))
                el_angle = elev(earthrot(coords, thetas), self.sourcevec())
                out=el_angle/angle
                ty = 'f8'
            if field in ["hr_ang1","hr_ang2"]:
                coords = tdata[['x','y','z']].view(('f8', 3))
                latlon = xyz_2_latlong(coords)
                hr_angles = hr_angle(data['time']*HOUR, latlon[:,1], self.ra*HOUR)
                out = hr_angles/angle
                ty = 'f8'
            if field in ["par_ang1","par_ang2"]:
                coords = tdata[['x','y','z']].view(('f8', 3))
                latlon = xyz_2_latlong(coords)
                hr_angles = hr_angle(data['time']*HOUR, latlon[:,1], self.ra*HOUR)
                par_ang = par_angle(hr_angles, latlon[:,0], self.dec*DEGREE)
                out = par_ang/angle
                ty = 'f8'
                                
            # Get arg/amps/snr
            if field in ["amp", "qamp", "uamp","vamp","pamp","mamp"]: 
                out = np.abs(out)
                ty = 'f8'
            elif field in ["phase", "qphase", "uphase", "vphase","pphase", "mphase"]: 
                out = np.angle(out)/angle
                ty = 'f8'
            elif field in ["sigma","qsigma","usigma","vsigma","psigma","msigma"]:
                out = np.abs(sig)
                ty = 'f8'
            elif field in ["sigma_phase","qsigma_phase","usigma_phase","vsigma_phase","psigma_phase","msigma_phase"]:
                out = np.abs(sig)/np.abs(out)/angle
                ty = 'f8'                                                
            elif field in ["snr", "qsnr", "usnr", "vsnr", "psnr", "msnr"]:
                out = np.abs(out)/np.abs(sig)
                ty = 'f8'
                                            
            # Reshape and stack with other fields
            out = np.array(out, dtype=[(field, ty)])
            if len(allout) > 0:
                allout = rec.merge_arrays((allout, out), asrecarray=True, flatten=True)
            else:
                allout = out
            
        return allout
    
    def sourcevec(self):
        """Returns the source position vector in geocentric coordinates (at 0h GST)"""
        return np.array([np.cos(self.dec*DEGREE), 0, np.sin(self.dec*DEGREE)])
        
    def res(self):
        """Return the nominal resolution of the observation in radian"""
        return 1.0/np.max(self.unpack('uvdist')['uvdist'])
        
    def bispectra(self, vtype='vis', mode='time', count='min'):
        """Return all independent equal time bispectrum values
           Independent triangles are chosen to contain the minimum sefd station in the scan
           Set count='max' to return all bispectrum values
           Get Q, U, P bispectra by changing vtype
        """

        if not mode in ('time', 'all'):
            raise Exception("possible options for mode are 'time' and 'all'")
        if not count in ('min', 'max'):
            raise Exception("possible options for count are 'min' and 'max'")
        if not vtype in ('vis','qvis','uvis','vvis','pvis'):
            raise Exception("possible options for vtype are 'vis','qvis','uvis','vvis','pvis'")
            
        # Generate the time-sorted data with conjugate baselines
        tlist = self.tlist(conj=True)    
        outlist = []
        bis = []
        for tdata in tlist:
            time = tdata[0]['time']
            sites = list(set(np.hstack((tdata['t1'],tdata['t2']))))
                                        
            # Create a dictionary of baselines at the current time incl. conjugates;
            l_dict = {}
            for dat in tdata:
                l_dict[(dat['t1'], dat['t2'])] = dat
            
            # Determine the triangles in the time step
            if count == 'min':
                # If we want a minimal set, choose triangles with the minimum sefd reference
                # Unless there is no sefd data, in which case choose the northernmost
                #!AC This should probably be an sefd average
                if len(set(self.tarr['sefdr'])) > 1:
                    ref = sites[np.argmin([self.tarr[self.tkey[site]]['sefdr'] for site in sites])]
                else:
                    ref = sites[np.argmax([self.tarr[self.tkey[site]]['z'] for site in sites])]
                sites.remove(ref)
                
                # Find all triangles that contain the ref                    
                tris = list(it.combinations(sites,2))
                tris = [(ref, t[0], t[1]) for t in tris]
            elif count == 'max':
                # Find all triangles
                tris = list(it.combinations(sites,3))
            
            # Generate bispectra for each triangle
            for tri in tris:
                # The ordering is north-south
                a1 = np.argmax([self.tarr[self.tkey[site]]['z'] for site in tri])
                a3 = np.argmin([self.tarr[self.tkey[site]]['z'] for site in tri])
                a2 = 3 - a1 - a3
                tri = (tri[a1], tri[a2], tri[a3])
                    
                # Select triangle entries in the data dictionary
                try:
                    l1 = l_dict[(tri[0], tri[1])]
                    l2 = l_dict[(tri[1],tri[2])]
                    l3 = l_dict[(tri[2], tri[0])]
                except KeyError:
                    continue
                    
                # Choose the appropriate polarization and compute the bs and err
                if vtype in ["vis", "qvis", "uvis","vvis"]:
                    if vtype=='vis':  sigmatype='sigma'
                    if vtype=='qvis': sigmatype='qsigma'
                    if vtype=='uvis': sigmatype='usigma'
                    if vtype=='vvis': sigmatype='vsigma'
                    
                    p1 = l1[vtype]
                    p2 = l2[vtype]
                    p3 = l3[vtype]
                    
                    var1 = l1[sigmatype]**2 
                    var2 = l2[sigmatype]**2                                                        
                    var3 = l3[sigmatype]**2                                                        
                                                                                                                                                      
                elif vtype == "pvis":
                    p1 = l1['qvis'] + 1j*l2['uvis']
                    p2 = l2['qvis'] + 1j*l2['uvis']
                    p3 = l3['qvis'] + 1j*l3['uvis']
                    bi = p1 * p2 * p3
                    
                    var1 = l1['qsigma']**2 + l1['usigma']**2
                    var2 = l2['qsigma']**2 + l2['usigma']**2
                    var3 = l3['qsigma']**2 + l3['usigma']**2                                                                                                     
                
                bi = p1*p2*p3
                bisig = np.abs(bi) * np.sqrt(var1/np.abs(p1)**2 +  
                                             var2/np.abs(p2)**2 + 
                                             var3/np.abs(p3)**2)
                #Katie's 2nd + 3rd order corrections - see CHIRP supplement
                bisig = np.sqrt(bisig**2 + var1*var2*np.abs(p3)**2 +  
                                           var1*var3*np.abs(p2)**2 +  
                                           var2*var3*np.abs(p1)**2 +  
                                           var1*var2*var3)                                                               
                
                # Append to the equal-time list
                bis.append(np.array((time, tri[0], tri[1], tri[2], 
                                     l1['u'], l1['v'], l2['u'], l2['v'], l3['u'], l3['v'],
                                     bi, bisig), dtype=DTBIS))                 
            
            # Append equal time bispectra to outlist    
            if mode=='time' and len(bis) > 0:
                outlist.append(np.array(bis))
                bis = []    
     
        if mode=='all':
            outlist = np.array(bis)
        
        return np.array(outlist)
   
        
    def c_phases(self, vtype='vis', mode='time', count='min', ang_unit='deg'):
        """Return all independent equal time closure phase values
           Independent triangles are chosen to contain the minimum sefd station in the scan
           Set count='max' to return all closure phases
        """

        if not mode in ('time', 'all'):
            raise Exception("possible options for mode are 'time' and 'all'")  
        if not count in ('max', 'min'):
            raise Exception("possible options for count are 'max' and 'min'")  
        if not vtype in ('vis','qvis','uvis','vvis','pvis'):
            raise Exception("possible options for vtype are 'vis','qvis','uvis','vvis','pvis'")
                
        if ang_unit=='deg': angle=DEGREE
        else: angle = 1.0
                    
        # Get the bispectra data
        bispecs = self.bispectra(vtype=vtype, mode='time', count=count)
        
        # Reformat into a closure phase list/array
        outlist = []
        cps = []
        for bis in bispecs:
            for bi in bis:
                if len(bi) == 0: continue
                bi.dtype.names = ('time','t1','t2','t3','u1','v1','u2','v2','u3','v3','cphase','sigmacp')
                bi['sigmacp'] = bi['sigmacp']/np.abs(bi['cphase'])/angle
                bi['cphase'] = (np.angle(bi['cphase'])/angle).real
                cps.append(bi.astype(np.dtype(DTCPHASE)))
            if mode == 'time' and len(cps) > 0:
                outlist.append(np.array(cps))
                cps = []
                
        if mode == 'all':
            outlist = np.array(cps)

        return np.array(outlist)    
         
    def c_amplitudes(self, vtype='vis', mode='time', count='min'):
        """Return equal time closure amplitudes
           Set count='max' to return all closure amplitudes up to inverses
        """ 
        
        if not mode in ('time','all'):
            raise Exception("possible options for mode are 'time' and 'all'")
        if not count in ('max', 'min'):
            raise Exception("possible options for count are 'max' and 'min'")  
        if not vtype in ('vis','qvis','uvis','vvis','pvis'):
            raise Exception("possible options for vtype are 'vis','qvis','uvis','vvis','pvis'")
                    
        tlist = self.tlist(conj=True) 
        outlist = []
        cas = []
        for tdata in tlist:
            time = tdata[0]['time']
            sites = np.array(list(set(np.hstack((tdata['t1'],tdata['t2'])))))
            if len(sites) < 4:
                continue
                                            
            # Create a dictionary of baselines at the current time incl. conjugates;
            l_dict = {}
            for dat in tdata:
                l_dict[(dat['t1'], dat['t2'])] = dat
            
            if count == 'min':
                # If we want a minimal set, choose the minimum sefd reference
                # !AC sites are ordered by sefd - does that make sense?
                # !AC this should probably be an sefd average
                sites = sites[np.argsort([self.tarr[self.tkey[site]]['sefdr'] for site in sites])]
                ref = sites[0]
                
                # Loop over other sites >=3 and form minimal closure amplitude set
                for i in xrange(3, len(sites)):
                    blue1 = l_dict[ref, sites[i]] #!!
                    for j in xrange(1, i):
                        if j == i-1: k = 1
                        else: k = j+1
                        
                        red1 = l_dict[sites[i], sites[j]]
                        red2 = l_dict[ref, sites[k]]
                        blue2 = l_dict[sites[j], sites[k]] 
                        
                        # Compute the closure amplitude and the error
                        if vtype in ["vis", "qvis", "uvis", "vvis"]:
                            if vtype=='vis':  sigmatype='sigma'
                            if vtype=='qvis': sigmatype='qsigma'
                            if vtype=='uvis': sigmatype='usigma'
                            if vtype=='vvis': sigmatype='vsigma'
                            
                            var1 = blue1[sigmatype]**2
                            var2 = blue2[sigmatype]**2
                            var3 = red1[sigmatype]**2
                            var4 = red2[sigmatype]**2
                            
                            p1 = amp_debias(blue1[vtype], e1)
                            p2 = amp_debias(blue2[vtype], e2)
                            p3 = amp_debias(red1[vtype], e3)
                            p4 = amp_debias(red2[vtype], e4)
                                                                             
                        elif vtype == "pvis":
                            var1 = blue1['qsigma']**2 + blue1['usigma']**2
                            var2 = blue2['qsigma']**2 + blue2['usigma']**2
                            var3 = red1['qsigma']**2 + red1['usigma']**2
                            var4 = red2['qsigma']**2 + red2['usigma']**2

                            p1 = amp_debias(blue1['qvis'] + 1j*blue1['uvis'], e1)
                            p2 = amp_debias(blue2['qvis'] + 1j*blue2['uvis'], e2)
                            p3 = amp_debias(red1['qvis'] + 1j*red1['uvis'], e3)
                            p4 = amp_debias(red2['qvis'] + 1j*red2['uvis'], e4)
                                                   
                        camp = np.abs((p1*p2)/(p3*p4))
                        camperr = camp * np.sqrt(var1/np.abs(p1)**2 +  
                                                 var2/np.abs(p2)**2 + 
                                                 var3/np.abs(p3)**2 +
                                                 var4/np.abs(p4)**2)
                                        
                        # Add the closure amplitudes to the equal-time list  
                        # Our site convention is (12)(34)/(14)(23)       
                        cas.append(np.array((time, 
                                             ref, sites[i], sites[j], sites[k],
                                             blue1['u'], blue1['v'], blue2['u'], blue2['v'], 
                                             red1['u'], red1['v'], red2['u'], red2['v'],
                                             camp, camperr),
                                             dtype=DTCAMP)) 

            # !AC Can we find a different way to do min/max sets so we don't have to duplicate code here?
            elif count == 'max':
                # Find all quadrangles
                quadsets = list(it.combinations(sites,4))
                for q in quadsets:
                    # Loop over 3 closure amplitudes
                    # Our site convention is (12)(34)/(14)(23)
                    for quad in (q, [q[0],q[2],q[1],q[3]], [q[0],q[1],q[3],q[2]]): 
                        
                        # Blue is numerator, red is denominator
                        blue1 = l_dict[quad[0], quad[1]]
                        blue2 = l_dict[quad[2], quad[3]]
                        red1 = l_dict[quad[0], quad[3]]
                        red2 = l_dict[quad[1], quad[2]]
                                      
                        # Compute the closure amplitude and the error
                        if vtype in ["vis", "qvis", "uvis", "vvis"]:
                            if vtype=='vis':  sigmatype='sigma'
                            if vtype=='qvis': sigmatype='qsigma'
                            if vtype=='uvis': sigmatype='usigma'
                            if vtype=='vvis': sigmatype='vsigma'
                            
                            var1 = blue1[sigmatype]**2
                            var2 = blue2[sigmatype]**2
                            var3 = red1[sigmatype]**2
                            var4 = red2[sigmatype]**2
                            
                            p1 = amp_debias(blue1[vtype], np.sqrt(var1))
                            p2 = amp_debias(blue2[vtype], np.sqrt(var2))
                            p3 = amp_debias(red1[vtype], np.sqrt(var3))
                            p4 = amp_debias(red2[vtype], np.sqrt(var4))
                                                                             
                        elif vtype == "pvis":
                            var1 = blue1['qsigma']**2 + blue1['usigma']**2
                            var2 = blue2['qsigma']**2 + blue2['usigma']**2
                            var3 = red1['qsigma']**2 + red1['usigma']**2
                            var4 = red2['qsigma']**2 + red2['usigma']**2

                            p1 = amp_debias(blue1['qvis'] + 1j*blue1['uvis'], np.sqrt(var1))
                            p2 = amp_debias(blue2['qvis'] + 1j*blue2['uvis'], np.sqrt(var2))
                            p3 = amp_debias(red1['qvis'] + 1j*red1['uvis'], np.sqrt(var3))
                            p4 = amp_debias(red2['qvis'] + 1j*red2['uvis'], np.sqrt(var4))
                                                   
                        camp = np.abs((p1*p2)/(p3*p4))
                        camperr = camp * np.sqrt(var1/np.abs(p1)**2 +  
                                                 var2/np.abs(p2)**2 + 
                                                 var3/np.abs(p3)**2 +
                                                 var4/np.abs(p4)**2)
                                        
                                        
                        # Add the closure amplitudes to the equal-time list         
                        cas.append(np.array((time, 
                                             quad[0], quad[1], quad[2], quad[3],
                                             blue1['u'], blue1['v'], blue2['u'], blue2['v'], 
                                             red1['u'], red1['v'], red2['u'], red2['v'],
                                             camp, camperr),
                                             dtype=DTCAMP)) 

            # Append all equal time closure amps to outlist    
            if mode=='time':
                outlist.append(np.array(cas))
                cas = []    
            elif mode=='all':
                outlist = np.array(cas)
        
        return np.array(outlist)

    #!AC Add covariance matrices!
    def log_c_amplitudes(self, cov=True, vtype='vis', mode='time', count='min'):
        """Return equal time log closure amplitudes
           Set count='max' to return all closure amplitudes up to inverses
        """     
        if not mode in ('time','all'):
            raise Exception("possible options for mode are 'time' and 'all'")
        if not count in ('max', 'min'):
            raise Exception("possible options for count are 'max' and 'min'")  
        if not vtype in ('vis','qvis','uvis','vvis','pvis'):
            raise Exception("possible options for vtype are 'vis','qvis','uvis','vvis','pvis'")
                    
        tlist = self.tlist(conj=True) 
        covs = []
        outlist = []
        cas = []
        for tdata in tlist:
            time = tdata[0]['time']
            sites = np.array(list(set(np.hstack((tdata['t1'],tdata['t2'])))))
            if len(sites) < 4:
                continue
                                            
            # Create a dictionary of baselines at the current time incl. conjugates;
            l_dict = {}
            for dat in tdata:
                l_dict[(dat['t1'], dat['t2'])] = dat
            
            if count == 'min':
                # If we want a minimal set, choose the minimum sefd reference
                # !AC sites are ordered by sefd - does that make sense?
                # !AC this should probably be an sefd average
                sites = sites[np.argsort([self.tarr[self.tkey[site]]['sefdr'] for site in sites])]
                ref = sites[0]
                
                # Loop over other sites >=3 and form minimal closure amplitude set
                for i in xrange(3, len(sites)):
                    blue1 = l_dict[ref, sites[i]] #!!
                    for j in xrange(1, i):
                        if j == i-1: k = 1
                        else: k = j+1
                        
                        red1 = l_dict[sites[i], sites[j]]
                        red2 = l_dict[ref, sites[k]]
                        blue2 = l_dict[sites[j], sites[k]] 
                        
                        # Compute the closure amplitude and the error
                        if vtype in ["vis", "qvis", "uvis"]:
                            if vtype=='vis':  sigmatype='sigma'
                            if vtype=='qvis': sigmatype='qsigma'
                            if vtype=='uvis': sigmatype='usigma'
                            if vtype=='vvis': sigmatype='vsigma'
                            
                            var1 = blue1[sigmatype]**2
                            var2 = blue2[sigmatype]**2
                            var3 = red1[sigmatype]**2
                            var4 = red2[sigmatype]**2
                            
                            p1 = amp_debias(blue1[vtype], np.sqrt(var1)) #!AC debias or not? 
                            p2 = amp_debias(blue2[vtype], np.sqrt(var2))
                            p3 = amp_debias(red1[vtype], np.sqrt(var3))
                            p4 = amp_debias(red2[vtype], np.sqrt(var4))
                                                                             
                        elif vtype == "pvis":
                            var1 = blue1['qsigma']**2 + blue1['usigma']**2
                            var2 = blue2['qsigma']**2 + blue2['usigma']**2
                            var3 = red1['qsigma']**2 + red1['usigma']**2
                            var4 = red2['qsigma']**2 + red2['usigma']**2
                            
                            p1 = amp_debias(blue1['qvis'] + 1j*blue1['uvis'], np.sqrt(var1))
                            p2 = amp_debias(blue2['qvis'] + 1j*blue2['uvis'], np.sqrt(var2))
                            p3 = amp_debias(red1['qvis'] + 1j*red1['uvis'], np.sqrt(var3))
                            p4 = amp_debias(red2['qvis'] + 1j*red2['uvis'], np.sqrt(var4))
                            
                        
                        logcamp = np.log(np.abs(p1)) + np.log(np.abs(p2)) - np.log(np.abs(p3)) - np.log(np.abs(p4));

                        #!AC -- is this correct? 
                        logcamperr = np.sqrt(var1/np.abs(p1)**2 +  
                                             var2/np.abs(p2)**2 + 
                                             var3/np.abs(p3)**2 +
                                             var4/np.abs(p4)**2)
                                        
                        # Add the closure amplitudes to the equal-time list  
                        # Our site convention is (12)+(34)-(14)-(23)       
                        cas.append(np.array((time, 
                                             ref, sites[i], sites[j], sites[k],
                                             blue1['u'], blue1['v'], blue2['u'], blue2['v'], 
                                             red1['u'], red1['v'], red2['u'], red2['v'],
                                             logcamp, logcamperr),
                                             dtype=DTCAMP)) 
           
                #!AC
                # Make the covariance matrix after making all the scan data points    
                #if cov: 
                #    clbl = np.array([[[self.tkey[cl['t1']],self.tkey[cl['t2']]],
                #                      [self.tkey[cl['t3']],self.tkey[cl['t4']]],
                #                      [self.tkey[cl['t1']],self.tkey[cl['t4']]],
                #                      [self.tkey[cl['t2']],self.tkey[cl['t3']]]
                #                    ] for cl in cas])
                #    covmatrix = make_cov(clbl, l_dict)
                #    covs.append(covmatrix)

            #!AC Can we find a better way to loop over min/max sets so we don't need to duplicate so much code?
            elif count == 'max':
                # Find all quadrangles
                quadsets = list(it.combinations(sites,4))
                for q in quadsets:
                    # Loop over 3 closure amplitudes
                    # Our site convention is (12)(34)/(14)(23)
                    for quad in (q, [q[0],q[2],q[1],q[3]], [q[0],q[1],q[3],q[2]]): 
                        
                        # Blue is numerator, red is denominator
                        blue1 = l_dict[quad[0], quad[1]]
                        blue2 = l_dict[quad[2], quad[3]]
                        red1 = l_dict[quad[0], quad[3]]
                        red2 = l_dict[quad[1], quad[2]]
                                      
                        # Compute the closure amplitude and the error
                        if vtype in ["vis", "qvis", "uvis"]:
                            if vtype=='vis':  sigmatype='sigma'
                            if vtype=='qvis': sigmatype='qsigma'
                            if vtype=='uvis': sigmatype='usigma'
                            if vtype=='vvis': sigmatype='vsigma'
                            
                            var1 = blue1[sigmatype]**2
                            var2 = blue2[sigmatype]**2
                            var3 = red1[sigmatype]**2
                            var4 = red2[sigmatype]**2
                            
                            p1 = amp_debias(blue1[vtype], e1)
                            p2 = amp_debias(blue2[vtype], e2)
                            p3 = amp_debias(red1[vtype], e3)
                            p4 = amp_debias(red2[vtype], e4)
                                                                             
                        elif vtype == "pvis":
                            var1 = blue1['qsigma']**2 + blue1['usigma']**2
                            var2 = blue2['qsigma']**2 + blue2['usigma']**2
                            var3 = red1['qsigma']**2 + red1['usigma']**2
                            var4 = red2['qsigma']**2 + red2['usigma']**2

                            p1 = amp_debias(blue1['qvis'] + 1j*blue1['uvis'], e1)
                            p2 = amp_debias(blue2['qvis'] + 1j*blue2['uvis'], e2)
                            p3 = amp_debias(red1['qvis'] + 1j*red1['uvis'], e3)
                            p4 = amp_debias(red2['qvis'] + 1j*red2['uvis'], e4)
                            
                        
                        logcamp = np.log(np.abs(p1)) + np.log(np.abs(p2)) - np.log(np.abs(p3)) - np.log(np.abs(p4));

                        #!AC -- is this correct? 
                        logcamperr = np.sqrt(var1/np.abs(p1)**2 +  
                                             var2/np.abs(p2)**2 + 
                                             var3/np.abs(p3)**2 +
                                             var4/np.abs(p4)**2)
                                        
                        # Add the closure amplitudes to the equal-time list  
                        # Our site convention is (12)+(34)-(14)-(23)       
                        cas.append(np.array((time, 
                                             ref, sites[i], sites[j], sites[k],
                                             blue1['u'], blue1['v'], blue2['u'], blue2['v'], 
                                             red1['u'], red1['v'], red2['u'], red2['v'],
                                             logcamp, logcamperr),
                                             dtype=DTCAMP)) 
                
                #!AC
                # Make the covariance matrix after making all the scan data points    
                #if cov: 
                #    covs.append(covmatrix)
                #    clbl = np.array([[[self.tkey[cl['t1']],self.tkey[cl['t2']]],
                #                      [self.tkey[cl['t3']],self.tkey[cl['t4']]],
                #                      [self.tkey[cl['t1']],self.tkey[cl['t4']]],
                #                      [self.tkey[cl['t2']],self.tkey[cl['t3']]]
                #                    ] for cl in cas])
                #    covmatrix = make_cov(clbl, l_dict)
 
            # Append all equal time closure amps to outlist    
            if mode=='time':
                outlist.append(np.array(cas))
                cas = []    
            elif mode=='all':
                outlist = np.array(cas)               
        
        return np.array(outlist)

    
    def dirtybeam(self, npix, fov, pulse=pulses.trianglePulse2D):
        """Return a square Image object of the observation dirty beam
           fov is in radian
        """
        # !AC this is a slow way of doing this
        # !AC add different types of beam weighting
        pdim = fov/npix
        u = self.unpack('u')['u']
        v = self.unpack('v')['v']
        
        xlist = np.arange(0,-npix,-1)*pdim + (pdim*npix)/2.0 - pdim/2.0
        
        im = np.array([[np.mean(np.cos(2*np.pi*(i*u + j*v)))
                  for i in xlist] 
                  for j in xlist])    
        
        # !AC think more carefully about the different image size cases
        im = im[0:npix, 0:npix]
        
        # Normalize to a total beam power of 1
        im = im/np.sum(im)
        
        src = self.source + "_DB"
        return Image(im, pdim, self.ra, self.dec, rf=self.rf, source=src, mjd=self.mjd, pulse=pulse)
    
    def dirtyimage(self, npix, fov, pulse=pulses.trianglePulse2D):
       

        """Return a square Image object of the observation dirty image
           fov is in radian
        """
        # !AC this is a slow way of doing this
        # !AC add different types of beam weighting
        # !AC is it possible for Q^2 + U^2 > I^2 in the dirty image?
        
        pdim = fov/npix
        u = self.unpack('u')['u']
        v = self.unpack('v')['v']
        vis = self.unpack('vis')['vis']
        qvis = self.unpack('qvis')['qvis']
        uvis = self.unpack('uvis')['uvis']
        vvis = self.unpack('vvis')['vvis']
        
        xlist = np.arange(0,-npix,-1)*pdim + (pdim*npix)/2.0 - pdim/2.0

        # Take the DTFTS
        # Shouldn't need to real about conjugate baselines b/c unpack does not return them
        im  = np.array([[np.mean(np.real(vis)*np.cos(2*np.pi*(i*u + j*v)) - 
                                 np.imag(vis)*np.sin(2*np.pi*(i*u + j*v)))
                  for i in xlist] 
                  for j in xlist])    
        qim = np.array([[np.mean(np.real(qvis)*np.cos(2*np.pi*(i*u + j*v)) - 
                                 np.imag(qvis)*np.sin(2*np.pi*(i*u + j*v)))
                  for i in xlist] 
                  for j in xlist])     
        uim = np.array([[np.mean(np.real(uvis)*np.cos(2*np.pi*(i*u + j*v)) - 
                                 np.imag(uvis)*np.sin(2*np.pi*(i*u + j*v)))
                  for i in xlist] 
                  for j in xlist])    
        vim = np.array([[np.mean(np.real(vvis)*np.cos(2*np.pi*(i*u + j*v)) - 
                                 np.imag(vvis)*np.sin(2*np.pi*(i*u + j*v)))
                  for i in xlist] 
                  for j in xlist])    
                                                             
        dim = np.array([[np.mean(np.cos(2*np.pi*(i*u + j*v)))
                  for i in xlist] 
                  for j in xlist])   
           
        # !AC is this the correct normalization?
        im = im/np.sum(dim)
        qim = qim/np.sum(dim)
        uim = uim/np.sum(dim)
        vim = vim/np.sum(dim)
        
        # !AC think more carefully about the different image size cases here       
        im = im[0:npix, 0:npix]
        qim = qim[0:npix, 0:npix]
        uim = uim[0:npix, 0:npix]   
        vim = vim[0:npix, 0:npix]
        
        out = Image(im, pdim, self.ra, self.dec, rf=self.rf, source=self.source, mjd=self.mjd, pulse=pulse)
        out.add_qu(qim, uim)
        out.add_v(vim)
        
        return out
    
    def cleanbeam(self, npix, fov, pulse=pulses.trianglePulse2D):
        """Return a square Image object of the observation fitted (clean) beam
           fov is in radian
        """
        # !AC include other beam weightings
        im = make_square(self, npix, fov, pulse=pulse)
        beamparams = self.fit_beam()
        im = add_gauss(im, 1.0, beamparams)
        return im
        
    def fit_beam(self):
        """Fit a gaussian to the dirty beam and return the parameters (fwhm_maj, fwhm_min, theta).
           All params are in radian and theta is measured E of N.
           Fit the quadratic expansion of the Gaussian (normalized to 1 at the peak) 
           to the expansion of dirty beam with the same normalization
        """    
        # !AC include other beam weightings
          
        # Define the sum of squares function that compares the quadratic expansion of the dirty image
        # with the quadratic expansion of an elliptical gaussian
        def fit_chisq(beamparams, db_coeff):
            
            (fwhm_maj2, fwhm_min2, theta) = beamparams
            a = 4 * np.log(2) * (np.cos(theta)**2/fwhm_min2 + np.sin(theta)**2/fwhm_maj2)
            b = 4 * np.log(2) * (np.cos(theta)**2/fwhm_maj2 + np.sin(theta)**2/fwhm_min2)
            c = 8 * np.log(2) * np.cos(theta) * np.sin(theta) * (1/fwhm_maj2 - 1/fwhm_min2)
            gauss_coeff = np.array((a,b,c))
            
            chisq = np.sum((np.array(db_coeff) - gauss_coeff)**2)
            
            return chisq
        
        # These are the coefficients (a,b,c) of a quadratic expansion of the dirty beam
        # For a point (x,y) in the image plane, the dirty beam expansion is 1-ax^2-by^2-cxy
        u = self.unpack('u')['u']
        v = self.unpack('v')['v']
        n = float(len(u))
        abc = (2.*np.pi**2/n) * np.array([np.sum(u**2), np.sum(v**2), 2*np.sum(u*v)])                
        abc = 1e-20 * abc # Decrease size of coefficients
        
        # Fit the beam 
        guess = [(50)**2, (50)**2, 0.0]
        params = opt.minimize(fit_chisq, guess, args=(abc,), method='Powell')
        
        # Return parameters, adjusting fwhm_maj and fwhm_min if necessary
        if params.x[0] > params.x[1]:
            fwhm_maj = 1e-10*np.sqrt(params.x[0])
            fwhm_min = 1e-10*np.sqrt(params.x[1])
            theta = np.mod(params.x[2], np.pi)
        else:
            fwhm_maj = 1e-10*np.sqrt(params.x[1])
            fwhm_min = 1e-10*np.sqrt(params.x[0])
            theta = np.mod(params.x[2] + np.pi/2, np.pi)

        return np.array((fwhm_maj, fwhm_min, theta))
    
    def plotall(self, field1, field2, ebar=True, rangex=False, rangey=False, conj=False, show=True, axis=False, color='b', ang_unit='deg'):
        """Make a scatter plot of 2 real observation fields with errors
           If conj==True, display conjugate baselines"""
        
        # Determine if fields are valid
        if (field1 not in FIELDS) and (field2 not in FIELDS):
            raise Exception("valid fields are " + string.join(FIELDS))
                              
        # Unpack x and y axis data
        data = self.unpack([field1, field2], conj=conj, ang_unit=ang_unit)
        
        # X error bars
        if sigtype(field1):
            sigx = self.unpack(sigtype(field2), conj=conj, ang_unit=ang_unit)[sigtype(field1)]
        else:
            sigx = None
            
        # Y error bars
        if sigtype(field2):
            sigy = self.unpack(sigtype(field2), conj=conj, ang_unit=ang_unit)[sigtype(field2)]
        else:
            sigy = None
        
        # Debias amplitudes if appropriate:
        if field1 in ['amp', 'qamp', 'uamp', 'vamp', 'pamp', 'mamp']:
            print "De-biasing amplitudes for plot x values!"
            data[field1] = amp_debias(data[field1], sigx)
        
        if field2 in ['amp', 'qamp', 'uamp', 'vamp', 'pamp', 'mamp']:
            print "De-biasing amplitudes for plot y values!"
            data[field2] = amp_debias(data[field2], sigy)
           
        # Data ranges
        if not rangex:
            rangex = [np.min(data[field1]) - 0.2 * np.abs(np.min(data[field1])), 
                      np.max(data[field1]) + 0.2 * np.abs(np.max(data[field1]))] 
        if not rangey:
            rangey = [np.min(data[field2]) - 0.2 * np.abs(np.min(data[field2])), 
                      np.max(data[field2]) + 0.2 * np.abs(np.max(data[field2]))] 
        
        # Plot the data
        if axis:
            x = axis
        else:
            fig=plt.figure()
            x = fig.add_subplot(1,1,1)
         
        if ebar and (np.any(sigy) or np.any(sigx)):
            x.errorbar(data[field1], data[field2], xerr=sigx, yerr=sigy, fmt='b.', color=color)
        else:
            x.plot(data[field1], data[field2], 'b.', color=color)
            
        x.set_xlim(rangex)
        x.set_ylim(rangey)
        x.set_xlabel(field1)
        x.set_ylabel(field2)

        if show:
            plt.show(block=False)
        return x
                        
    def plot_bl(self, site1, site2, field, ebar=True, rangex=False, rangey=False, show=True, axis=False, color='b', ang_unit='deg'):
        """Plot a field over time on a baseline"""
                
        if ang_unit=='deg': angle=DEGREE
        else: angle = 1.0
        
        # Determine if fields are valid
        if field not in FIELDS:
            raise Exception("valid fields are " + string.join(FIELDS))
        
        plotdata = self.unpack_bl(site1, site2, field, ang_unit=ang_unit)
        if not rangex: 
            rangex = [self.tstart,self.tstop]
        if not rangey:
            rangey = [np.min(plotdata[field]) - 0.2 * np.abs(np.min(plotdata[field])), 
                      np.max(plotdata[field]) + 0.2 * np.abs(np.max(plotdata[field]))] 
        # Plot the data                        
        if axis:
            x = axis
        else:
            fig = plt.figure()
            x = fig.add_subplot(1,1,1)       

        if ebar and sigtype(field)!=False:
            errdata = self.unpack_bl(site1, site2, sigtype(field), ang_unit=ang_unit)
            x.errorbar(plotdata['time'][:,0], plotdata[field][:,0], yerr=errdata[sigtype(field)][:,0], fmt='b.', color=color)
        else:
            x.plot(plotdata['time'][:,0], plotdata[field][:,0],'b.', color=color)
            
        x.set_xlim(rangex)
        x.set_ylim(rangey)
        x.set_xlabel('GMST (h)')
        x.set_ylabel(field)
        x.set_title('%s - %s'%(site1,site2))
        
        if show:
            plt.show(block=False)    
        return x
                
                
    def plot_cphase(self, site1, site2, site3, vtype='vis', ebar=True, rangex=False, rangey=False, show=True, axis=False, color='b', ang_unit='deg'):
        """Plot closure phase over time on a triangle"""
                
        if ang_unit=='deg': angle=DEGREE
        else: angle = 1.0
        
        # Get closure phases (maximal set)
        cphases = self.c_phases(mode='time', count='max', vtype=vtype)
        
        # Get requested closure phases over time
        tri = (site1, site2, site3)
        plotdata = []
        for entry in cphases:
            for obs in entry:
                obstri = (obs['t1'],obs['t2'],obs['t3'])
                if set(obstri) == set(tri):
                    # Flip the sign of the closure phase if necessary
                    parity = paritycompare(tri, obstri) 
                    plotdata.append([obs['time'], parity*obs['cphase'], obs['sigmacp']])
                    continue
        
        plotdata = np.array(plotdata)
        
        if len(plotdata) == 0: 
            print "No closure phases on this triangle!"
            return
        
        # Data ranges
        if not rangex: 
            rangex = [self.tstart,self.tstop]
        if not rangey:
            rangey = [np.min(plotdata[:,1]) - 0.2 * np.abs(np.min(plotdata[:,1])), 
                      np.max(plotdata[:,1]) + 0.2 * np.abs(np.max(plotdata[:,1]))] 
        
        # Plot the data                        
        if axis:
            x = axis
        else:
            fig=plt.figure()
            x = fig.add_subplot(1,1,1)       

        if ebar and np.any(plotdata[:,2]):
            x.errorbar(plotdata[:,0], plotdata[:,1], yerr=plotdata[:,2], fmt='b.', color=color)
        else:
            x.plot(plotdata[:,0], plotdata[:,1],'b.', color=color)
            
        x.set_xlim(rangex)
        x.set_ylim(rangey)
        x.set_xlabel('GMT (h)')
        x.set_ylabel('Closure Phase (deg)')
        x.set_title('%s - %s - %s' % (site1,site2,site3))
        if show:
            plt.show(block=False)    
        return x
        
    def plot_camp(self, site1, site2, site3, site4, vtype='vis', ebar=True, rangex=False, rangey=False, show=True, axis=False, color='b'):
        """Plot closure amplitude over time on a quadrange
           (1-2)(3-4)/(1-4)(2-3)
        """
        quad = (site1, site2, site3, site4)
        b1 = set((site1, site2))
        r1 = set((site1, site4))
              
        # Get the closure amplitudes
        camps = self.c_amplitudes(mode='time', count='max', vtype='vtype')
        plotdata = []
        for entry in camps:
            for obs in entry:
                obsquad = (obs['t1'],obs['t2'],obs['t3'],obs['t4'])
                if set(quad) == set(obsquad):
                    num = [set((obs['t1'], obs['t2'])), set((obs['t3'], obs['t4']))] 
                    denom = [set((obs['t1'], obs['t4'])), set((obs['t2'], obs['t3']))]
                    
                    if (b1 in num) and (r1 in denom):
                        plotdata.append([obs['time'], obs['camp'], obs['sigmaca']])
                    elif (r1 in num) and (b1 in denom):
                        plotdata.append([obs['time'], 1./obs['camp'], obs['sigmaca']/(obs['camp']**2)])
                    continue
                
                    
        plotdata = np.array(plotdata)
        if len(plotdata) == 0: 
            print "No closure amplitudes on this quadrangle!"
            return

        # Data ranges
        if not rangex: 
            rangex = [self.tstart,self.tstop]
        if not rangey:
            rangey = [np.min(plotdata[:,1]) - 0.2 * np.abs(np.min(plotdata[:,1])), 
                      np.max(plotdata[:,1]) + 0.2 * np.abs(np.max(plotdata[:,1]))] 
        
        # Plot the data                        
        if axis:
            x = axis
        else:
            fig=plt.figure()
            x = fig.add_subplot(1,1,1)       
            
        if ebar and np.any(plotdata[:,2]):
            x.errorbar(plotdata[:,0], plotdata[:,1], yerr=plotdata[:,2], fmt='b.', color=color)
        else:
            x.plot(plotdata[:,0], plotdata[:,1],'b.', color=color)
            
        x.set_xlim(rangex)
        x.set_ylim(rangey)
        x.set_xlabel('GMT (h)')
        x.set_ylabel('Closure Amplitude')
        x.set_title('(%s - %s)(%s - %s)/(%s - %s)(%s - %s)'%(site1,site2,site3,site4,
                                                           site1,site4,site2,site3))
        if show:
            plt.show(block=False)    
            return
        else:
            return x
    
    #!AC AA is this working? 
    def fit_gauss(self, flux=1.0, fittype='amp', paramguess=(100*RADPERUAS, 100*RADPERUAS, 0.)):
        """Fit a gaussian to either Stokes I complex visibilities or Stokes I visibility amplitudes
           TODO bispectra/closure phase?
        """
        vis = self.data['vis']
        u = self.data['u']
        v = self.data['v']
        sig = self.data['sigma']
        
        # error function
        if fittype=='amp':
            def errfunc(p):
            	vismodel = gauss_uv(u,v, flux, p, x=0., y=0.)
            	err = np.sum((np.abs(vis)-np.abs(vismodel))**2/sig**2)
            	return err
        else:
            def errfunc(p):
            	vismodel = gauss_uv(u,v, flux, p, x=0., y=0.)
            	err = np.sum(np.abs(vis-vismodel)**2/sig**2)
            	return err
        
        optdict = {'maxiter':5000} # minimizer params
        res = opt.minimize(errfunc, paramguess, method='Powell',options=optdict)
        return res.x
            	        
    def save_txt(self, fname):
        """Save visibility data to a text file"""
        
        # Get the necessary data and the header
        outdata = self.unpack(['time', 'tint', 't1', 't2','tau1','tau2',
                               'u', 'v', 'amp', 'phase', 'qamp', 'qphase', 'uamp', 'uphase', 'vamp', 'vphase',
                               'sigma', 'qsigma', 'usigma', 'vsigma'])
        head = ("SRC: %s \n" % self.source +
                    "RA: " + rastring(self.ra) + "\n" + "DEC: " + decstring(self.dec) + "\n" +
                    "MJD: %.4f - %.4f \n" % (fracmjd(self.mjd,self.tstart), fracmjd(self.mjd,self.tstop)) + 
                    "RF: %.4f GHz \n" % (self.rf/1e9) + 
                    "BW: %.4f GHz \n" % (self.bw/1e9) +
                    "PHASECAL: %i \n" % self.phasecal + 
                    "AMPCAL: %i \n" % self.ampcal +
                    "DCAL: %i \n" % self.dcal + 
                    "FRCAL: %i \n" % self.frcal +  
                    "----------------------------------------------------------------------"+
                    "------------------------------------------------------------------\n" +
                    "Site       X(m)             Y(m)             Z(m)           "+
                    "SEFDR      SEFDL     FR_PAR   FR_EL   FR_OFF  "+
                    "DR_RE    DR_IM    DL_RE    DL_IM   \n"
                )
        
        for i in range(len(self.tarr)):
            head += ("%-8s %15.5f  %15.5f  %15.5f  %8.2f   %8.2f  %5.2f   %5.2f   %5.2f  %8.4f %8.4f %8.4f %8.4f \n" % (self.tarr[i]['site'], 
                                                                      self.tarr[i]['x'], self.tarr[i]['y'], self.tarr[i]['z'], 
                                                                      self.tarr[i]['sefdr'], self.tarr[i]['sefdl'],
                                                                      self.tarr[i]['fr_par'], self.tarr[i]['fr_elev'], self.tarr[i]['fr_off'],
                                                                      (self.tarr[i]['dr']).real, (self.tarr[i]['dr']).imag, 
                                                                      (self.tarr[i]['dl']).real, (self.tarr[i]['dl']).imag
                                                                     ))

        head += (
                "----------------------------------------------------------------------"+
                "------------------------------------------------------------------\n" +
                "time (hr) tint    T1     T2    Tau1   Tau2   U (lambda)       V (lambda)         "+
                "Iamp (Jy)    Iphase(d)  Qamp (Jy)    Qphase(d)   Uamp (Jy)    Uphase(d)   Vamp (Jy)    Vphase(d)   "+
                "Isigma (Jy)   Qsigma (Jy)   Usigma (Jy)   Vsigma (Jy)"
                )
          
        # Format and save the data
        fmts = ("%011.8f %4.2f %6s %6s  %4.2f   %4.2f  %16.4f %16.4f    "+
               "%10.8f %10.4f   %10.8f %10.4f    %10.8f %10.4f    %10.8f %10.4f    "+
               "%10.8f    %10.8f    %10.8f    %10.8f")
        np.savetxt(fname, outdata, header=head, fmt=fmts)
        return
    
    #!AC TODO see if dterm and field rotation arrays are in uvfits standard 
    def save_uvfits(self, fname):
        """Save visibility data to uvfits
            Needs template.UVP file
        """

        # Open template UVFITS
        hdulist = fits.open('./template.UVP')
        
        # Load the array data
        tarr = self.tarr
        tnames = tarr['site']
        tnums = np.arange(1, len(tarr)+1)
        xyz = np.array([[tarr[i]['x'],tarr[i]['y'],tarr[i]['z']] for i in np.arange(len(tarr))])
        sefd = tarr['sefdr']
        
        nsta = len(tnames)
        col1 = fits.Column(name='ANNAME', format='8A', array=tnames)
        col2 = fits.Column(name='STABXYZ', format='3D', unit='METERS', array=xyz)
        col3 = fits.Column(name='NOSTA', format='1J', array=tnums)
        colfin = fits.Column(name='SEFD', format='1D', array=sefd)
        
        #!AC these antenna fields+header are questionable - look into them
        col25= fits.Column(name='ORBPARM', format='1E', array=np.zeros(0))
        col4 = fits.Column(name='MNTSTA', format='1J', array=np.zeros(nsta))
        col5 = fits.Column(name='STAXOF', format='1E', unit='METERS', array=np.zeros(nsta))
        col6 = fits.Column(name='POLTYA', format='1A', array=np.array(['R' for i in range(nsta)], dtype='|S1'))
        col7 = fits.Column(name='POLAA', format='1E', unit='DEGREES', array=np.zeros(nsta))
        col8 = fits.Column(name='POLCALA', format='3E', array=np.zeros((nsta,3)))
        col9 = fits.Column(name='POLTYB', format='1A', array=np.array(['L' for i in range(nsta)], dtype='|S1'))
        col10 = fits.Column(name='POLAB', format='1E', unit='DEGREES', array=(90.*np.ones(nsta)))
        col11 = fits.Column(name='POLCALB', format='3E', array=np.zeros((nsta,3)))
        
        #Antenna Header params - do I need to change more of these?? 
        #head = fits.Header()
        head = hdulist['AIPS AN'].header
        head['EXTVER'] = 1
        head['GSTIA0'] = 119.85 # !AC for mjd 48277
        head['FREQ']= self.rf
        head['ARRNAM'] = 'ALMA' #!AC Can we change this field? 
        head['XYZHAND'] = 'RIGHT'
        head['ARRAYX'] = 0.e0
        head['ARRAYY'] = 0.e0
        head['ARRAYZ'] = 0.e0
        head['DEGPDY'] = 360.985
        head['POLARX'] = 0.e0
        head['POLARY'] = 0.e0
        head['UT1UTC'] = 0.e0
        head['DATUTC'] = 0.e0
        head['TIMESYS'] = 'UTC'
        head['FRAME'] = '????'
        head['NUMORB'] = 0
        head['NO_IF'] = 1
        head['NOPCAL'] = 2
        head['POLTYPE'] = 'APPROX'
        head['FREQID'] = 1
        tbhdu = fits.BinTableHDU.from_columns(fits.ColDefs([col1,col2,col25,col3,col4,col5,col6,col7,col8,col9,col10,col11,colfin]), name='AIPS AN', header=head)
        hdulist['AIPS AN'] = tbhdu
        
        # Data header (based on the BU format)
        #header = fits.Header()
        header = hdulist[0].header
        header['OBSRA'] = self.ra * 180./12.
        header['OBSDEC'] = self.dec
        header['OBJECT'] = self.source
        header['MJD'] = self.mjd
        header['BUNIT'] = 'JY'
        header['VELREF'] = 3 #??
        header['ALTRPIX'] = 1.e0
        header['TELESCOP'] = 'ALMA' # !AC Can I change this?? EHT doesn't seem to work...
        header['INSTRUME'] = 'ALMA'
        header['CTYPE2'] = 'COMPLEX'
        header['CRVAL2'] = 1.e0
        header['CDELT2'] = 1.e0
        header['CRPIX2'] = 1.e0
        header['CROTA2'] = 0.e0
        header['CTYPE3'] = 'STOKES'
        header['CRVAL3'] = -1.e0
        header['CRDELT3'] = -1.e0
        header['CRPIX3'] = 1.e0
        header['CROTA3'] = 0.e0
        header['CTYPE4'] = 'FREQ'
        header['CRVAL4'] = self.rf
        header['CDELT4'] = self.bw
        header['CRPIX4'] = 1.e0
        header['CROTA4'] = 0.e0
        header['CTYPE6'] = 'RA'
        header['CRVAL6'] = header['OBSRA']
        header['CDELT6'] = 1.e0
        header['CRPIX6'] = 1.e0
        header['CROTA6'] = 0.e0
        header['CTYPE7'] = 'DEC'
        header['CRVAL7'] = header['OBSDEC']
        header['CDELT7'] = 1.e0
        header['CRPIX7'] = 1.e0
        header['CROTA7'] = 0.e0
        header['PTYPE1'] = 'UU---SIN'
        header['PSCAL1'] = 1/self.rf
        header['PZERO1'] = 0.e0
        header['PTYPE2'] = 'VV---SIN'
        header['PSCAL2'] = 1/self.rf
        header['PZERO2'] = 0.e0
        header['PTYPE3'] = 'WW---SIN'
        header['PSCAL3'] = 1/self.rf
        header['PZERO3'] = 0.e0
        header['PTYPE4'] = 'BASELINE'
        header['PSCAL4'] = 1.e0
        header['PZERO4'] = 0.e0
        header['PTYPE5'] = 'DATE'
        header['PSCAL5'] = 1.e0
        header['PZERO5'] = 0.e0
        header['PTYPE6'] = 'DATE'
        header['PSCAL6'] = 1.e0
        header['PZERO6'] = 0.0
        header['PTYPE7'] = 'INTTIM'
        header['PSCAL7'] = 1.e0
        header['PZERO7'] = 0.e0
        header['PTYPE8'] = 'ELEV1'
        header['PSCAL8'] = 1.e0
        header['PZERO8'] = 0.e0
        header['PTYPE9'] = 'ELEV2'
        header['PSCAL9'] = 1.e0
        header['PZERO9'] = 0.e0
        header['PTYPE10'] = 'TAU1'
        header['PSCAL10'] = 1.e0
        header['PZERO10'] = 0.e0
        header['PTYPE11'] = 'TAU2'
        header['PSCAL11'] = 1.e0
        header['PZERO11'] = 0.e0
        
        # Get data
        obsdata = self.unpack(['time','tint','u','v','vis','qvis','uvis','vvis','sigma','qsigma','usigma','vsigma','t1','t2','tau1','tau2'])
        ndat = len(obsdata['time'])
        
        # times and tints
        #jds = (self.mjd + 2400000.5) * np.ones(len(obsdata))
        #fractimes = (obsdata['time'] / 24.0) 
        jds = (2400000.5) * np.ones(len(obsdata))
        fractimes = self.mjd + (obsdata['time'] / 24.0)         
        tints = obsdata['tint']

        # Baselines            
        # These HAVE to be correct for CLEAN to work. Why?
        t1 = [self.tkey[scope] + 1 for scope in obsdata['t1']]
        t2 = [self.tkey[scope] + 1 for scope in obsdata['t2']]
        bl = 256*np.array(t1) + np.array(t2)
        
        # elevations
        #el1 = obsdata['el1']
        #el2 = obsdata['el2']
        
        # opacities
        tau1 = obsdata['tau1']
        tau2 = obsdata['tau2']
        
        # uv are in lightseconds
        u = obsdata['u']
        v = obsdata['v']
        
        # rr, ll, lr, rl, weights
        rr = obsdata['vis'] + obsdata['vvis']
        ll = obsdata['vis'] - obsdata['vvis']
        rl = obsdata['qvis'] + 1j*obsdata['uvis']
        lr = obsdata['qvis'] - 1j*obsdata['uvis']
        
        #!AC Are these weights correct? 
        weightrr = 1 / (obsdata['sigma']**2 + obsdata['vsigma']**2)
        weightll = 1 / (obsdata['sigma']**2 + obsdata['vsigma']**2)
        weightrl = 1 / (obsdata['qsigma']**2 + obsdata['usigma']**2)
        weightlr = 1 / (obsdata['qsigma']**2 + obsdata['usigma']**2)
                                
        # Data array
        outdat = np.zeros((ndat, 1, 1, 1, 1, 4, 3))
        outdat[:,0,0,0,0,0,0] = np.real(rr)
        outdat[:,0,0,0,0,0,1] = np.imag(rr)
        outdat[:,0,0,0,0,0,2] = weightrr
        outdat[:,0,0,0,0,1,0] = np.real(ll)
        outdat[:,0,0,0,0,1,1] = np.imag(ll)
        outdat[:,0,0,0,0,1,2] = weightll
        outdat[:,0,0,0,0,2,0] = np.real(rl)
        outdat[:,0,0,0,0,2,1] = np.imag(rl)
        outdat[:,0,0,0,0,2,2] = weightrl
        outdat[:,0,0,0,0,3,0] = np.real(lr)
        outdat[:,0,0,0,0,3,1] = np.imag(lr)
        outdat[:,0,0,0,0,3,2] = weightlr
        
        # Save data
        #!AC AA elevs no longer in data table
        #pars = ['UU---SIN', 'VV---SIN', 'WW---SIN', 'BASELINE', 'DATE', 'DATE',
        #        'INTTIM', 'ELEV1', 'ELEV2', 'TAU1', 'TAU2']
        #x = fits.GroupData(outdat, parnames=pars,
        #    pardata=[u, v, np.zeros(ndat), bl, jds, fractimes, tints, el1, el2,tau1,tau2],
        #    bitpix=-32)
        
        pars = ['UU---SIN', 'VV---SIN', 'WW---SIN', 'BASELINE', 'DATE', 'DATE',
                'INTTIM', 'TAU1', 'TAU2']
        x = fits.GroupData(outdat, parnames=pars,
            pardata=[u, v, np.zeros(ndat), bl, jds, fractimes, tints,tau1,tau2],
            bitpix=-32)

                
        hdulist[0].data = x
        hdulist[0].header = header
 
        ###### ADD AIPS FQ TABLE -- Thanks to Kazu #############
        # Convert types & columns
        nif=1
        col1 = np.array(1, dtype=np.int32).reshape([nif]) #frqsel
        col2 = np.array(0.0, dtype=np.float64).reshape([nif]) #iffreq
        col3 = np.array([self.bw], dtype=np.float32).reshape([nif]) #chwidth
        col4 = np.array([self.bw], dtype=np.float32).reshape([nif]) #bw
        col5 = np.array([1], dtype=np.int32).reshape([nif]) #sideband

        col1 = fits.Column(name="FRQSEL", format="1J", array=col1)
        col2 = fits.Column(name="IF FREQ", format="%dD"%(nif), array=col2)
        col3 = fits.Column(name="CH WIDTH",format="%dE"%(nif),array=col3)
        col4 = fits.Column(name="TOTAL BANDWIDTH",format="%dE"%(nif),array=col4)
        col5 = fits.Column(name="SIDEBAND",format="%dJ"%(nif),array=col5)
        cols = fits.ColDefs([col1, col2,col3,col4,col5])

        # create table
        tbhdu = fits.BinTableHDU.from_columns(cols)
        
        # add header information
        tbhdu.header.append(("NO_IF", nif, "Number IFs"))
        tbhdu.header.append(("EXTNAME","AIPS FQ"))
        hdulist.append(tbhdu)
         
        ###### Write final HDUList to file ######
        #hdulist[0].parnames[5]="DATE" #???
        hdulist.writeto(fname, clobber=True)                
        return
    
    def save_oifits(self, fname, flux=1.0):
        """ Save visibility data to oifits
            Polarization data is NOT saved
            Antenna diameter currently incorrect and the exact times are not correct in the datetime object
            Please contact Katie Bouman (klbouman@mit.edu) for any questions on this function 
        """
        #todo: Add polarization to oifits??
        print 'Warning: save_oifits does NOT save polarimetric visibility data!'
        
        # Normalizing by the total flux passed in - note this is changing the data inside the obs structure
        self.data['vis'] /= flux
        self.data['sigma'] /= flux
        
        data = self.unpack(['u','v','amp','phase', 'sigma', 'time', 't1', 't2', 'tint'])
        biarr = self.bispectra(mode="all", count="min")

        # extract the telescope names and parameters
        antennaNames = self.tarr['site'] #np.array(self.tkey.keys())
        sefd = self.tarr['sefdr']
        antennaX = self.tarr['x']
        antennaY = self.tarr['y']
        antennaZ = self.tarr['z']
        #antennaDiam = -np.ones(antennaX.shape) #todo: this is incorrect and there is just a dummy variable here
        antennaDiam = sefd # replace antennaDiam with SEFD for radio observtions
        
        # create dictionary
        union = {};
        union = writeData.arrayUnion(antennaNames, union)

        # extract the integration time
        intTime = data['tint'][0]
        if not all(data['tint'][0] == item for item in np.reshape(data['tint'], (-1)) ):
            raise TypeError("The time integrations for each visibility are different")

        # get visibility information
        amp = data['amp']
        phase = data['phase']
        viserror = data['sigma']
        u = data['u']
        v = data['v']
        
        # convert antenna name strings to number identifiers
        ant1 = writeData.convertStrings(data['t1'], union)
        ant2 = writeData.convertStrings(data['t2'], union)
        
        # convert times to datetime objects
        time = data['time']
        dttime = np.array([datetime.datetime.utcfromtimestamp(x*60*60) for x in time]); #todo: these do not correspond to the acutal times
        
        # get the bispectrum information
        bi = biarr['bispec']
        t3amp = np.abs(bi);
        t3phi = np.angle(bi, deg=1)
        t3amperr = biarr['sigmab']
        t3phierr = 180.0/np.pi * (1/t3amp) * t3amperr;
        uClosure = np.transpose(np.array([np.array(biarr['u1']), np.array(biarr['u2'])]));
        vClosure = np.transpose(np.array([np.array(biarr['v1']), np.array(biarr['v2'])]));
        
        # convert times to datetime objects
        timeClosure = biarr['time']
        dttimeClosure = np.array([datetime.datetime.utcfromtimestamp(x) for x in timeClosure]); #todo: these do not correspond to the acutal times

        # convert antenna name strings to number identifiers
        biarr_ant1 = writeData.convertStrings(biarr['t1'], union)
        biarr_ant2 = writeData.convertStrings(biarr['t2'], union)
        biarr_ant3 = writeData.convertStrings(biarr['t3'], union)
        antOrder = np.transpose(np.array([biarr_ant1, biarr_ant2, biarr_ant3]))

        # todo: check that putting the negatives on the phase and t3phi is correct
        writeData.writeOIFITS(fname, self.ra, self.dec, self.rf, self.bw, intTime, amp, viserror, phase, viserror, u, v, ant1, ant2, dttime, 
                              t3amp, t3amperr, t3phi, t3phierr, uClosure, vClosure, antOrder, dttimeClosure, antennaNames, antennaDiam, antennaX, antennaY, antennaZ)
   
        # Un-Normalizing by the total flux passed in - note this is changing the data inside the obs structure back to what it originally was
        self.data['vis'] *= flux
        self.data['sigma'] *= flux
        
        return
        
##################################################################################################
# Object Construction Functions
##################################################################################################    
           
def load_array(filename):
    """Read an array from a text file and return an Array object
    """
    
    tdata = np.loadtxt(filename,dtype=str,comments='#')
    if (tdata.shape[1] != 5 and tdata.shape[1] != 13):
        raise Exception("Array file should have format: "+ 
                        "(name, x, y, z, SEFDR, SEFDL "+
                        "FR_PAR_ANGLE FR_ELEV_ANGLE FR_OFFSET" +
                        "DR_RE   DR_IM   DL_RE    DL_IM )") 
    if tdata.shape[1] == 5:                    
    	tdataout = [np.array((x[0],float(x[1]),float(x[2]),float(x[3]),float(x[4]),float(x[4]),0.0, 0.0, 0.0, 0.0, 0.0),
                           dtype=DTARR) for x in tdata]
    elif tdata.shape[1] == 13:                    
    	tdataout = [np.array((x[0],float(x[1]),float(x[2]),float(x[3]),float(x[4]),float(x[5]),
                           float(x[9])+1j*float(x[10]), float(x[11])+1j*float(x[12]), 
                           float(x[6]), float(x[7]), float(x[8])), 
                           dtype=DTARR) for x in tdata]                           

    tdataout = np.array(tdataout)
    return Array(tdataout)
      
def load_obs_txt(filename):
    """Read an observation from a text file and return an Obsdata object
       text file has the same format as output from Obsdata.savedata()
    """
    
    # Read the header parameters
    file = open(filename)
    src = string.join(file.readline().split()[2:])
    ra = file.readline().split()
    ra = float(ra[2]) + float(ra[4])/60. + float(ra[6])/3600.
    dec = file.readline().split()
    dec = np.sign(float(dec[2])) *(abs(float(dec[2])) + float(dec[4])/60. + float(dec[6])/3600.)
    mjd = float(file.readline().split()[2])
    rf = float(file.readline().split()[2]) * 1e9
    bw = float(file.readline().split()[2]) * 1e9
    phasecal = bool(file.readline().split()[2])
    ampcal = bool(file.readline().split()[2])
    
    # New Header Parameters
    x = file.readline().split()
    if x[1] == 'OPACITYCAL:':
        opacitycal = bool(x[2])
        dcal = bool(file.readline().split()[2])
        frcal = bool(file.readline().split()[2])
        file.readline()
    else: 
        opacitycal = True
        dcal = True
        frcal = True
    file.readline()
    
    # read the tarr
    line = file.readline().split()
    tarr = []
    while line[1][0] != "-":
        if len(line) == 6: 
        	tarr.append(np.array((line[1], line[2], line[3], line[4], line[5], line[5], 0, 0, 0, 0, 0), dtype=DTARR))
        elif len(line) == 14: 
        	tarr.append(np.array((line[1], line[2], line[3], line[4], line[5], line[6], 
        	                      float(line[10])+1j*float(line[11]), float(line[12])+1j*float(line[13]), 
        	                      line[7], line[8], line[9]), dtype=DTARR))
        else: raise Exception("Telescope header doesn't have the right number of fields!")
        line = file.readline().split()
    tarr = np.array(tarr, dtype=DTARR)   
    file.close()

    # Load the data, convert to list format, return object
    datatable = np.loadtxt(filename, dtype=str)
    datatable2 = []
    for row in datatable:
        time = float(row[0])
        tint = float(row[1])
        t1 = row[2]
        t2 = row[3]
        
        #Old datatable formats
        if datatable.shape[1] < 20:
            #el1 = float(row[4]) #!AC AA elevations no longer in Obsdata data table
            #el2 = float(row[5])
            tau1 = float(row[6])
            tau2 = float(row[7])
            u = float(row[8])
            v = float(row[9])
            vis = float(row[10]) * np.exp(1j * float(row[11]) * DEGREE)
            if datatable.shape[1] == 19:
                qvis = float(row[12]) * np.exp(1j * float(row[13]) * DEGREE)
                uvis = float(row[14]) * np.exp(1j * float(row[15]) * DEGREE)
                vvis = float(row[16]) * np.exp(1j * float(row[17]) * DEGREE)
                sigma = qsigma = usigma = vsigma = float(row[18])
            elif datatable.shape[1] == 17:
                qvis = float(row[12]) * np.exp(1j * float(row[13]) * DEGREE)
                uvis = float(row[14]) * np.exp(1j * float(row[15]) * DEGREE)
                vvis = 0+0j
                sigma = qsigma = usigma = vsigma = float(row[16])
            elif datatable.shape[1] == 15:
                qvis = 0+0j
                uvis = 0+0j
                vvis = 0+0j
                sigma = qsigma = usigma = vsigma = float(row[12])
            else:
                raise Exception('Text file does not have the right number of fields!')
        
        # Current datatable format
        elif datatable.shape[1] == 20:
            tau1 = float(row[4])
            tau2 = float(row[5])
            u = float(row[6])
            v = float(row[7])
            vis = float(row[8]) * np.exp(1j * float(row[9]) * DEGREE)
            qvis = float(row[10]) * np.exp(1j * float(row[11]) * DEGREE)
            uvis = float(row[12]) * np.exp(1j * float(row[14]) * DEGREE)
            vvis = float(row[14]) * np.exp(1j * float(row[15]) * DEGREE)
            sigma = float(row[16])
            qsigma = float(row[17])
            usigma = float(row[18])            
            vsigma = float(row[19])
                                                
        else:
            raise Exception('Text file does not have the right number of fields!')            
        
        
        datatable2.append(np.array((time, tint, t1, t2, tau1, tau2, 
                                    u, v, vis, qvis, uvis, vvis, 
                                    sigma, qsigma, usigma, vsigma), dtype=DTPOL))
    
    # Return the data object                      
    datatable2 = np.array(datatable2)
    out =  Obsdata(ra, dec, rf, bw, datatable2, tarr, source=src, mjd=mjd, 
                   ampcal=ampcal, phasecal=phasecal, opacitycal=opacitycal, dcal=dcal, frcal=frcal)        
    return out
    
def load_obs_maps(arrfile, obsspec, ifile, qfile=0, ufile=0, vfile=0, src='SgrA', mjd=0, ampcal=False, phasecal=False):
    """Read an observation from a maps text file and return an Obsdata object
       text file has the same format as output from Obsdata.savedata()
    """
    # Read telescope parameters from the array file
    tdata = np.loadtxt(arrfile, dtype=str)
    tdata = [np.array((x[0],float(x[1]),float(x[2]),float(x[3]),float(x[-1])), dtype=DTARR) for x in tdata]
    tdata = np.array(tdata)

    # Read parameters from the obs_spec
    f = open(obsspec)
    stop = False
    while not stop:
        line = f.readline().split()
        if line==[] or line[0]=='\\':
            continue
        elif line[0] == 'FOV_center_RA':
            x = line[2].split(':')
            ra = float(x[0]) + float(x[1])/60. + float(x[2])/3600.
        elif line[0] == 'FOV_center_Dec':
            x = line[2].split(':')
            dec = np.sign(float(x[0])) * (abs(float(x[0])) + float(x[1])/60. + float(x[2])/3600.)
        elif line[0] == 'Corr_int_time':
            tint = float(line[2])
        elif line[0] == 'Corr_chan_bw':  #!AC what if multiple channels?
            bw = float(line[2]) * 1e6 #MHz
        elif line[0] == 'Channel': #!AC what if multiple scans with different params?
            rf = float(line[2].split(':')[0]) * 1e6
        elif line[0] == 'Scan_start':
            x = line[2].split(':') #!AC properly compute MJD! 
        elif line[0] == 'Endscan':
            stop=True
    f.close()
    
    # Load the data, convert to list format, return object
    datatable = []
    f = open(ifile)
    
    for line in f:
        line = line.split()
        if not (line[0] in ['UV', 'Scan','\n']):
            time = line[0].split(':')
            time = float(time[2]) + float(time[3])/60. + float(time[4])/3600.
            u = float(line[1]) * 1000
            v = float(line[2]) * 1000
            bl = line[4].split('-')
            t1 = tdata[int(bl[0])-1]['site']
            t2 = tdata[int(bl[1])-1]['site']
            #el1 = 0. #!AC AA elevations no longer in Obsdata data table
            #el2 = 0.
            tau1 = 0.
            tau2 = 0.
            vis = float(line[7][:-1]) * np.exp(1j*float(line[8][:-1])*DEGREE)
            sigma = float(line[10])
            datatable.append(np.array((time, tint, t1, t2, tau1, tau2, 
                                        u, v, vis, 0.0, 0.0, 0.0, 
                                        sigma, 0.0, 0.0, 0.0), dtype=DTPOL))
    
    datatable = np.array(datatable)
    
    #!AC: qfile ufile and vfile must have exactly the same format as ifile
    #!AC: add some consistency check 
    if not qfile==0:
        f = open(qfile)
        i = 0
        for line in f:
            line = line.split()
            if not (line[0] in ['UV', 'Scan','\n']):
                datatable[i]['qvis'] = float(line[7][:-1]) * np.exp(1j*float(line[8][:-1])*DEGREE)
                datatable[i]['qsigma'] = float(line[10])
                i += 1
            
    if not ufile==0:
        f = open(ufile)
        i = 0
        for line in f:
            line = line.split()
            if not (line[0] in ['UV', 'Scan','\n']):
                datatable[i]['uvis'] = float(line[7][:-1]) * np.exp(1j*float(line[8][:-1])*DEGREE)
                datatable[i]['usigma'] = float(line[10])                
                i += 1                                
    
    if not vfile==0:
        f = open(vfile)
        i = 0
        for line in f:
            line = line.split()
            if not (line[0] in ['UV', 'Scan','\n']):
                datatable[i]['vvis'] = float(line[7][:-1]) * np.exp(1j*float(line[8][:-1])*DEGREE)
                datatable[i]['vsigma'] = float(line[10])                
                i += 1         
                                           
    # Return the datatable                      
    return Obsdata(ra, dec, rf, bw, datatable, tdata, source=src, mjd=mjd)        

#!AC AA TODO add in new telescope array terms and flags!
def load_obs_uvfits(filename, flipbl=False):
    """Load uvfits data from a uvfits file.
    """
        
    # Load the uvfits file
    hdulist = fits.open(filename)
    header = hdulist[0].header
    data = hdulist[0].data
    
    # Load the array data
    tnames = hdulist['AIPS AN'].data['ANNAME']
    tnums = hdulist['AIPS AN'].data['NOSTA'] - 1
    xyz = hdulist['AIPS AN'].data['STABXYZ']
    try:
        sefdr = hdulist['AIPS AN'].data['SEFD']
        sefdl = hdulist['AIPS AN'].data['SEFD'] #!AC
    except KeyError:
        print "Warning! no SEFD data in UVfits file"
        sefdr = np.zeros(len(tnames))
        sefdl = np.zeros(len(tnames))
    
    #!AC TODO - get the real values of these telescope parameters
    fr_par = np.zeros(len(tnames))
    fr_el = np.zeros(len(tnames))
    fr_off = np.zeros(len(tnames))
    dr = np.zeros(len(tnames)) + 1j*np.zeros(len(tnames))
    dl = np.zeros(len(tnames)) + 1j*np.zeros(len(tnames))
        
    tarr = [np.array((tnames[i], xyz[i][0], xyz[i][1], xyz[i][2], 
            sefdr[i], sefdl[i], fr_par[i], fr_el[i], fr_off[i],
            dr[i], dl[i]),
            dtype=DTARR) for i in range(len(tnames))]
            
    tarr = np.array(tarr)
    
    # Various header parameters
    ra = header['OBSRA'] * 12./180.
    dec = header['OBSDEC']   
    src = header['OBJECT']
    if header['CTYPE4'] == 'FREQ':
        rf = header['CRVAL4']
        bw = header['CDELT4'] 
    else: raise Exception('Cannot find observing frequency!')
    
    
    # Mask to screen bad data
    rrweight = data['DATA'][:,0,0,0,0,0,2]
    llweight = data['DATA'][:,0,0,0,0,1,2]
    rlweight = data['DATA'][:,0,0,0,0,2,2]
    lrweight = data['DATA'][:,0,0,0,0,3,2]
    mask = (rrweight > 0) * (llweight > 0) * (rlweight > 0) * (lrweight > 0)
    
    # Obs Times
    jds = data['DATE'][mask]
    mjd = int(jdtomjd(np.min(jds)))
    
    #!AC: There seems to be different behavior here - 
    #!AC: BU puts date in _DATE 
    if len(set(data['DATE'])) > 2:
        times = np.array([mjdtogmt(jdtomjd(jd)) for jd in jds])
    else:
        times = data['_DATE'][mask] * 24.0
    
    # Integration times
    tints = data['INTTIM'][mask]
    
    # Sites - add names
    t1 = data['BASELINE'][mask].astype(int)/256
    t2 = data['BASELINE'][mask].astype(int) - t1*256
    t1 = t1 - 1
    t2 = t2 - 1
    scopes_num = np.sort(list(set(np.hstack((t1,t2)))))
    t1 = np.array([tarr[i]['site'] for i in t1])
    t2 = np.array([tarr[i]['site'] for i in t2])

    # Opacities (not in BU files)
    try: 
        tau1 = data['TAU1'][mask]
        tau2 = data['TAU2'][mask]
    except KeyError:
        tau1 = tau2 = np.zeros(len(t1))
        
    # Convert uv in lightsec to lambda by multiplying by rf
    try:
        u = data['UU---SIN'][mask] * rf
        v = data['VV---SIN'][mask] * rf    
    except KeyError:   
        try:
            u = data['UU'][mask] * rf
            v = data['VV'][mask] * rf
        except KeyError:
            try:
                u = data['UU--'][mask] * rf
                v = data['VV--'][mask] * rf
            except KeyError:
                raise Exception("Cant figure out column label for UV coords")
                    
    # Get vis data
    rr = data['DATA'][:,0,0,0,0,0,0][mask] + 1j*data['DATA'][:,0,0,0,0,0,1][mask]
    ll = data['DATA'][:,0,0,0,0,1,0][mask] + 1j*data['DATA'][:,0,0,0,0,1,1][mask]
    rl = data['DATA'][:,0,0,0,0,2,0][mask] + 1j*data['DATA'][:,0,0,0,0,2,1][mask]
    lr = data['DATA'][:,0,0,0,0,3,0][mask] + 1j*data['DATA'][:,0,0,0,0,3,1][mask]
    rrsig = 1/np.sqrt(rrweight[mask])
    llsig = 1/np.sqrt(llweight[mask])
    rlsig = 1/np.sqrt(rlweight[mask])
    lrsig = 1/np.sqrt(lrweight[mask])
    
    # Form stokes parameters
    ivis = 0.5 * (rr + ll)
    qvis = 0.5 * (rl + lr)
    uvis = 0.5j * (lr - rl)
    vvis = 0.5 * (rr - ll)
    sigma = 0.5 * np.sqrt(rrsig**2 + llsig**2)
    qsigma = 0.5* np.sqrt(rlsig**2 + lrsig**2)
    usigma = qsigma
    vsigma = sigma
   
    # !AC reverse sign of baselines for correct imaging?
    if flipbl:
        u = -u
        v = -v
    
    # Make a datatable
    # !AC Can I make this faster?
    datatable = []
    for i in xrange(len(times)):
        datatable.append(np.array
                         ((
                           times[i], tints[i], 
                           t1[i], t2[i], tau1[i], tau2[i], 
                           u[i], v[i],
                           ivis[i], qvis[i], uvis[i], vvis[i],
                           sigma[i], qsigma[i], usigma[i], vsigma[i],
                           ), dtype=DTPOL
                         ))
    datatable = np.array(datatable)
    
    #!AC get calibration flags from uvfits?
    return Obsdata(ra, dec, rf, bw, datatable, tarr, source=src, mjd=mjd)

def load_obs_oifits(filename, flux=1.0):
    """Load data from an oifits file
       Does NOT currently support polarization
    """
    
    print 'Warning: load_obs_oifits does NOT currently support polarimetric data!' 
    #open oifits file and get visibilities
    oidata=oifits.open(filename)
    vis_data = oidata.vis
    
    # get source info
    src = oidata.target[0].target
    ra = oidata.target[0].raep0.angle
    dec = oidata.target[0].decep0.angle
    
    # get annena info
    nAntennas = len(oidata.array[oidata.array.keys()[0]].station)
    #sites = np.array([str((oidata.array[oidata.array.keys()[0]].station[i])).replace(" ", "") for i in range(nAntennas)])
    sites = np.array([oidata.array[oidata.array.keys()[0]].station[i].sta_name for i in range(nAntennas)])
    arrayX = oidata.array[oidata.array.keys()[0]].arrxyz[0]
    arrayY = oidata.array[oidata.array.keys()[0]].arrxyz[1]
    arrayZ = oidata.array[oidata.array.keys()[0]].arrxyz[2]
    x = np.array([arrayX + oidata.array[oidata.array.keys()[0]].station[i].staxyz[0] for i in range(nAntennas)])
    y = np.array([arrayY + oidata.array[oidata.array.keys()[0]].station[i].staxyz[1] for i in range(nAntennas)])
    z = np.array([arrayZ + oidata.array[oidata.array.keys()[0]].station[i].staxyz[2] for i in range(nAntennas)])
    
    # get wavelength and corresponding frequencies
    wavelength = oidata.wavelength[oidata.wavelength.keys()[0]].eff_wave
    nWavelengths = wavelength.shape[0]
    bandpass = oidata.wavelength[oidata.wavelength.keys()[0]].eff_band
    frequency = C/wavelength
    # todo: this result seems wrong...
    bw = np.mean(2*(np.sqrt( bandpass**2*frequency**2 + C**2) - C)/bandpass)
    rf = np.mean(frequency)
    
    # get the u-v point for each visibility
    u = np.array([vis_data[i].ucoord/wavelength for i in range(len(vis_data))])
    v = np.array([vis_data[i].vcoord/wavelength for i in range(len(vis_data))])
    
    # get visibility info - currently the phase error is not being used properly
    amp = np.array([vis_data[i]._visamp for i in range(len(vis_data))])
    phase = np.array([vis_data[i]._visphi for i in range(len(vis_data))])
    amperr = np.array([vis_data[i]._visamperr for i in range(len(vis_data))])
    visphierr = np.array([vis_data[i]._visphierr for i in range(len(vis_data))])
    timeobs = np.array([vis_data[i].timeobs for i in range(len(vis_data))]) #convert to single number
    #return timeobs
    #!AC TODO - datetime not working!!!
    time = np.transpose(np.tile(np.array([(ttime.mktime((timeobs[i] + datetime.timedelta(days=1)).timetuple()))/(60.0*60.0) 
                                        for i in range(len(timeobs))]), [nWavelengths, 1]))

    #time = np.transpose(np.tile(np.array([(ttime.mktime(timeobs[i].timetuple()) - ttime.mktime(datetime.datetime.utcfromtimestamp(0).timetuple()))/(60.0*60.0) 
    #                                      for i in range(len(timeobs))]), [nWavelengths, 1]))
    
    # integration time
    tint = np.array([vis_data[i].int_time for i in range(len(vis_data))])
    if not all(tint[0] == item for item in np.reshape(tint, (-1)) ):
        raise TypeError("The time integrations for each visibility are different")
    tint = tint[0]
    tint = tint * np.ones( amp.shape )

    # get telescope names for each visibility
    t1 = np.transpose(np.tile( np.array([ vis_data[i].station[0].sta_name for i in range(len(vis_data))]), [nWavelengths,1]))
    t2 = np.transpose(np.tile( np.array([ vis_data[i].station[1].sta_name for i in range(len(vis_data))]), [nWavelengths,1]))
    #t1 = np.transpose(np.tile( np.array([ str(vis_data[i].station[0]).replace(" ", "") for i in range(len(vis_data))]), [nWavelengths,1]))
    #t2 = np.transpose(np.tile( np.array([ str(vis_data[i].station[1]).replace(" ", "") for i in range(len(vis_data))]), [nWavelengths,1]))

    # dummy variables
    #el1 = -np.ones(amp.shape)
    #el2 = -np.ones(amp.shape)
    tau1 = np.zeros(amp.shape)
    tau2 = np.zeros(amp.shape)
    qvis = np.zeros(amp.shape)
    uvis = np.zeros(amp.shape)
    vvis = np.zeros(amp.shape)
    sefdr = np.zeros(x.shape)
    sefdl = np.zeros(x.shape)
    fr_par = np.zeros(x.shape)   
    fr_el = np.zeros(x.shape)
    fr_off = np.zeros(x.shape)
    dr = np.zeros(x.shape) + 1j*np.zeros(x.shape)
    dl = np.zeros(x.shape) + 1j*np.zeros(x.shape)
             
    # vectorize
    time = time.ravel()
    tint = tint.ravel()
    t1 = t1.ravel()
    t2 = t2.ravel()
    #el1 = el1.ravel()
    #el2 = el2.ravel()
    tau1 = tau1.ravel()
    tau2 = tau2.ravel()
    u = u.ravel()
    v = v.ravel()
    vis = amp.ravel() * np.exp ( -1j * phase.ravel() * np.pi/180.0 )
    qvis = qvis.ravel()
    uvis = uvis.ravel()
    vvis = vvis.ravel()
    amperr = amperr.ravel()

    #TODO - check that we are properly using the error from the amplitude and phase

    # create data tables
    datatable = np.array([(time[i], tint[i], t1[i], t2[i], tau1[i], tau2[i], u[i], v[i], 
                           flux*vis[i], qvis[i], uvis[i], vvis[i], 
                           flux*amperr[i], flux*amperr[i], flux*amperr[i], flux*amperr[i]
                          ) for i in range(len(vis))
                         ], dtype=DTPOL)

    tarr = np.array([(sites[i], x[i], y[i], z[i], 
                       sefdr[i], sefdl[i], fr_par[i], fr_el[i], fr_off[i],
                       dr[i], dl[i]
                     ) for i in range(nAntennas)
                    ], dtype=DTARR)
    
    # return object
    #!AC get calibration flags from oifits? 
    return Obsdata(ra, dec, rf, bw, datatable, tarr, source=src, mjd=time[0])
    
def load_im_txt(filename, pulse=pulses.trianglePulse2D):
    """Read in an image from a text file and create an Image object
       Text file should have the same format as output from Image.save_txt()
       Make sure the header has exactly the same form!
    """
    
    # TODO !AC should pulse type be in header?
    # Read the header
    file = open(filename)
    src = string.join(file.readline().split()[2:])
    ra = file.readline().split()
    ra = float(ra[2]) + float(ra[4])/60. + float(ra[6])/3600.
    dec = file.readline().split()
    dec = np.sign(float(dec[2])) *(abs(float(dec[2])) + float(dec[4])/60. + float(dec[6])/3600.)
    mjd = float(file.readline().split()[2])
    rf = float(file.readline().split()[2]) * 1e9
    xdim = file.readline().split()
    xdim_p = int(xdim[2])
    psize_x = float(xdim[4])*RADPERAS/xdim_p
    ydim = file.readline().split()
    ydim_p = int(ydim[2])
    psize_y = float(ydim[4])*RADPERAS/ydim_p
    file.close()
    
    if psize_x != psize_y:
        raise Exception("Pixel dimensions in x and y are inconsistent!")
    
    # Load the data, convert to list format, make object
    datatable = np.loadtxt(filename, dtype=float)
    image = datatable[:,2].reshape(ydim_p, xdim_p)
    outim = Image(image, psize_x, ra, dec, rf=rf, source=src, mjd=mjd, pulse=pulse)
    
    # Look for Stokes Q and U
    qimage = uimage = vimage = np.zeros(image.shape)
    if datatable.shape[1] == 6:
        qimage = datatable[:,3].reshape(ydim_p, xdim_p)
        uimage = datatable[:,4].reshape(ydim_p, xdim_p)
        vimage = datatable[:,5].reshape(ydim_p, xdim_p)
    elif datatable.shape[1] == 5:
        qimage = datatable[:,3].reshape(ydim_p, xdim_p)
        uimage = datatable[:,4].reshape(ydim_p, xdim_p)    
    
    if np.any((qimage != 0) + (uimage != 0)) and np.any((vimage != 0)):
        print 'Loaded Stokes I, Q, U, and V Images'
        outim.add_qu(qimage, uimage)
        outim.add_v(vimage)
    elif np.any((vimage != 0)):
        print 'Loaded Stokes I and V Images'
        outim.add_v(vimage)
    elif np.any((qimage != 0) + (uimage != 0)):   
        print 'Loaded Stokes I, Q, and U Images'
        outim.add_qu(qimage, uimage)     
    else:
        print 'Loaded Stokes I Image Only'
    
    return outim
    
def load_im_fits(filename, punit="deg", pulse=pulses.trianglePulse2D):
    """Read in an image from a FITS file and create an Image object
    """

    # Radian or Degree?
    if punit=="deg":
        pscl = DEGREE
    elif punit=="rad":
        pscl = 1.0
    elif punit=="uas":
        pscl = RADPERUAS
        
    # Open the FITS file
    hdulist = fits.open(filename)
    
    # Assume stokes I is the primary hdu
    header = hdulist[0].header
    
    # Read some header values
    ra = header['OBSRA']*12/180.
    dec = header['OBSDEC']
    xdim_p = header['NAXIS1']
    psize_x = np.abs(header['CDELT1']) * pscl
    dim_p = header['NAXIS2']
    psize_y = np.abs(header['CDELT2']) * pscl
    
    if 'MJD' in header.keys(): mjd = header['MJD']
    else: mjd = 48277.0 
    
    if 'FREQ' in header.keys(): rf = header['FREQ']
    else: rf = 230e9
    
    if 'OBJECT' in header.keys(): src = header['OBJECT']
    else: src = 'SgrA'
    
    # Get the image and create the object
    data = hdulist[0].data
    data = data.reshape((data.shape[-2],data.shape[-1]))
    image = data[::-1,:] # flip y-axis!
    outim = Image(image, psize_x, ra, dec, rf=rf, source=src, mjd=mjd, pulse=pulse)
    
    # Look for Stokes Q and U
    qimage = uimage = vimage = np.array([])
    for hdu in hdulist[1:]:
        header = hdu.header
        data = hdu.data
        data = data.reshape((data.shape[-2],data.shape[-1]))
        if 'STOKES' in header.keys() and header['STOKES'] == 'Q':
            qimage = data[::-1,:] # flip y-axis!
        if 'STOKES' in header.keys() and header['STOKES'] == 'U':
            uimage = data[::-1,:] # flip y-axis!
        if 'STOKES' in header.keys() and header['STOKES'] == 'V':
            vimage = data[::-1,:] # flip y-axis!
    
    if qimage.shape == uimage.shape == vimage.shape == image.shape:
        print 'Loaded Stokes I, Q, U, and V Images'
        outim.add_qu(qimage, uimage)
        outim.add_v(vimage)
    elif vimage.shape == image.shape:
        print 'Loaded Stokes I and V Images'
        outim.add_v(vimage)
    elif qimage.shape == uimage.shape == image.shape:   
        print 'Loaded Stokes I, Q, and U Images'
        outim.add_qu(qimage, uimage)     
    else:
        print 'Loaded Stokes I Image Only'
                            
    return outim

##################################################################################################
# Image Construction Functions
##################################################################################################

def resample_square(im, xdim_new, ker_size=5):
    """Return a new image object that is resampled to the new dimensions xdim x ydim"""
    
    # !AC TODO work with not square image? New xdim & ydim must be compatible!
    if im.xdim != im.ydim:
        raise Exception("Image must be square (for now)!")
    if im.pulse == pulses.deltaPulse2D:
        raise Exception("This function only works on continuously parametrized images: does not work with delta pulses!")
    
    ydim_new = xdim_new
    fov = im.xdim * im.psize
    psize_new = fov / xdim_new
    ij = np.array([[[i*im.psize + (im.psize*im.xdim)/2.0 - im.psize/2.0, j*im.psize + (im.psize*im.ydim)/2.0 - im.psize/2.0]
                    for i in np.arange(0, -im.xdim, -1)] 
                    for j in np.arange(0, -im.ydim, -1)]).reshape((im.xdim*im.ydim, 2))
    def im_new(x,y):
        mask = (((x - ker_size*im.psize/2.0) < ij[:,0]) * (ij[:,0] < (x + ker_size*im.psize/2.0)) * ((y-ker_size*im.psize/2.0) < ij[:,1]) * (ij[:,1] < (y+ker_size*im.psize/2.0))).flatten()
        return np.sum([im.imvec[n] * im.pulse(x-ij[n,0], y-ij[n,1], im.psize, dom="I") for n in np.arange(len(im.imvec))[mask]])
    
    out = np.array([[im_new(x*psize_new + (psize_new*xdim_new)/2.0 - psize_new/2.0, y*psize_new + (psize_new*ydim_new)/2.0 - psize_new/2.0)
                      for x in np.arange(0, -xdim_new, -1)] 
                      for y in np.arange(0, -ydim_new, -1)] )                     

                      
    # TODO !AC check if this normalization is correct!
    scaling = np.sum(im.imvec) / np.sum(out)
    out *= scaling
    outim = Image(out, psize_new, im.ra, im.dec, rf=im.rf, source=im.source, mjd=im.mjd, pulse=im.pulse)
    
    # Q and U images
    if len(im.qvec):
        def im_new_q(x,y):
            mask = (((x - ker_size*im.psize/2.0) < ij[:,0]) * (ij[:,0] < (x + ker_size*im.psize/2.0)) * 
                    ((y-ker_size*im.psize/2.0) < ij[:,1]) * (ij[:,1] < (y+ker_size*im.psize/2.0))).flatten()
            return np.sum([im.qvec[n] * im.pulse(x-ij[n,0], y-ij[n,1], im.psize, dom="I") for n in np.arange(len(im.imvec))[mask]])
        def im_new_u(x,y):
            mask = (((x - ker_size*im.psize/2.0) < ij[:,0]) * (ij[:,0] < (x + ker_size*im.psize/2.0)) * 
                    ((y-ker_size*im.psize/2.0) < ij[:,1]) * (ij[:,1] < (y+ker_size*im.psize/2.0))).flatten()
            return np.sum([im.uvec[n] * im.pulse(x-ij[n,0], y-ij[n,1], im.psize, dom="I") for n in np.arange(len(im.imvec))[mask]])
        
        outq = np.array([[im_new_q(x*psize_new + (psize_new*xdim_new)/2.0 - psize_new/2.0, y*psize_new + (psize_new*ydim_new)/2.0 - psize_new/2.0)
                      for x in np.arange(0, -xdim_new, -1)] 
                      for y in np.arange(0, -ydim_new, -1)] ) 
        outu = np.array([[im_new_u(x*psize_new + (psize_new*xdim_new)/2.0 - psize_new/2.0, y*psize_new + (psize_new*ydim_new)/2.0 - psize_new/2.0)
                      for x in np.arange(0, -xdim_new, -1)] 
                      for y in np.arange(0, -ydim_new, -1)] )
        outq *= scaling
        outu *= scaling
        outim.add_qu(outq, outu)
    
    if len(im.vvec):
        def im_new_v(x,y):
            mask = (((x - ker_size*im.psize/2.0) < ij[:,0]) * (ij[:,0] < (x + ker_size*im.psize/2.0)) * 
                    ((y-ker_size*im.psize/2.0) < ij[:,1]) * (ij[:,1] < (y+ker_size*im.psize/2.0))).flatten()
            return np.sum([im.vvec[n] * im.pulse(x-ij[n,0], y-ij[n,1], im.psize, dom="I") for n in np.arange(len(im.imvec))[mask]])
        
        outv = np.array([[im_new_v(x*psize_new + (psize_new*xdim_new)/2.0 - psize_new/2.0, y*psize_new + (psize_new*ydim_new)/2.0 - psize_new/2.0)
                      for x in np.arange(0, -xdim_new, -1)] 
                      for y in np.arange(0, -ydim_new, -1)] ) 
        outv *= scaling
        outim.add_v(outv)        
    
    return outim

def im_pad(im, fovx, fovy):
    """Pad to new fov
    """ 
    fovoldx=im.psize*im.xdim
    fovoldy=im.psize*im.ydim
    padx=int(0.5*(fovx-fovoldx)/im.psize)
    pady=int(0.5*(fovy-fovoldy)/im.psize)
    imarr=im.imvec.reshape(im.xdim, im.ydim)
    imarr=np.pad(imarr,((padx,padx),(pady,pady)),'constant')
    outim=Image(imarr, im.psize, im.ra, im.dec, rf=im.rf, source=im.source, mjd=im.mjd, pulse=im.pulse)

    if len(im.qvec):
        qarr=im.qvec.reshape(im.xdim,im.ydim)
        qarr=np.pad(qarr,((padx,padx),(pady,pady)),'constant')
        uarr=im.uvec.reshape(im.xdim,im.ydim)
        uarr=np.pad(uarr,((padx,padx),(pady,pady)),'constant')
        outim.add_qu(qarr,uarr)
    if len(im.vvec):
        varr=im.vvec.reshape(im.xdim,im.ydim)
        varr=np.pad(qarr,((padx,padx),(pady,pady)),'constant')
        outim.add_v(varr)
    return outim
    
def make_square(obs, npix, fov,pulse=pulses.trianglePulse2D):
    """Make an empty prior image
       obs is an observation object
       fov is in radians
    """ 
    pdim = fov/npix
    im = np.zeros((npix,npix))
    return Image(im, pdim, obs.ra, obs.dec, rf=obs.rf, source=obs.source, mjd=obs.mjd, pulse=pulse)

def add_flat(im, flux):
    """Add flat background to an image""" 
    
    imout = (im.imvec + (flux/float(len(im.imvec))) * np.ones(len(im.imvec))).reshape(im.ydim,im.xdim)
    out = Image(imout, im.psize, im.ra, im.dec, rf=im.rf, source=im.source, mjd=im.mjd, pulse=im.pulse) 
    return out

def add_tophat(im, flux, radius):
    """Add tophat flux to an image""" 
    xfov = im.xdim * im.psize
    yfov = im.ydim * im.psize
    
    xlist = np.arange(0,-im.xdim,-1)*im.psize + (im.psize*im.xdim)/2.0 - im.psize/2.0
    ylist = np.arange(0,-im.ydim,-1)*im.psize + (im.psize*im.ydim)/2.0 - im.psize/2.0
    # !AC handle actual zeros?
    hat = np.array([[1.0 if np.sqrt(i**2+j**2) <= radius else EP
                      for i in xlist] 
                      for j in ylist])        
    
    # !AC think more carefully about the different cases for array size here
    hat = hat[0:im.ydim, 0:im.xdim]
    
    imout = im.imvec.reshape(im.ydim, im.xdim) + (hat * flux/np.sum(hat))
    out = Image(imout, im.psize, im.ra, im.dec, rf=im.rf, source=im.source, mjd=im.mjd) 
    return out

def add_gauss(im, flux, beamparams):
    """Add a gaussian to an image
       beamparams is [fwhm_maj, fwhm_min, theta, x, y], all in rad
       theta is the orientation angle measured E of N
    """ 
    
    try: 
    	x=beamparams[3]
    	y=beamparams[4] 
    except IndexError:
    	x=y=0.0
    	 
    sigma_maj = beamparams[0] / (2. * np.sqrt(2. * np.log(2.))) 
    sigma_min = beamparams[1] / (2. * np.sqrt(2. * np.log(2.)))
    cth = np.cos(beamparams[2])
    sth = np.sin(beamparams[2])
    
    xfov = im.xdim * im.psize
    yfov = im.ydim * im.psize    
    xlist = np.arange(0,-im.xdim,-1)*im.psize + (im.psize*im.xdim)/2.0 - im.psize/2.0
    ylist = np.arange(0,-im.ydim,-1)*im.psize + (im.psize*im.ydim)/2.0 - im.psize/2.0
    
    gauss = np.array([[np.exp(-((j-y)*cth + (i-x)*sth)**2/(2*sigma_maj**2) - ((i-x)*cth - (j-y)*sth)**2/(2.*sigma_min**2))
                      for i in xlist] 
                      for j in ylist]) 
  
    # !AC think more carefully about the different cases for array size here
    gauss = gauss[0:im.ydim, 0:im.xdim]
    
    imout = im.imvec.reshape(im.ydim, im.xdim) + (gauss * flux/np.sum(gauss))
    out = Image(imout, im.psize, im.ra, im.dec, rf=im.rf, source=im.source, mjd=im.mjd, pulse=im.pulse)
    return out

def add_crescent(im, flux, Rp, Rn, a, b, x=0, y=0):
    """Add a crescent to an image; see Kamruddin & Dexter (2013)
       all parameters in rad
       Rp is larger radius
       Rn is smaller radius
       a is relative x offset of smaller disk
       b is relative y offset of smaller disk
       x,y are center coordinates of the larger disk
    """ 
    
    xfov = im.xdim * im.psize
    yfov = im.ydim * im.psize    
    xlist = np.arange(0,-im.xdim,-1)*im.psize + (im.psize*im.xdim)/2.0 - im.psize/2.0
    ylist = np.arange(0,-im.ydim,-1)*im.psize + (im.psize*im.ydim)/2.0 - im.psize/2.0
    
    def mask(x2, y2):
        if (x2-a)**2 + (y2-b)**2 > Rn**2 and x2**2 + y2**2 < Rp**2:
            return 1.0
        else:
            return 0.0

    crescent = np.array([[mask(i-x, j-y)
                      for i in xlist] 
                      for j in ylist]) 
  
    # !AC think more carefully about the different cases for array size here
    crescent = crescent[0:im.ydim, 0:im.xdim]
    
    imout = im.imvec.reshape(im.ydim, im.xdim) + (crescent * flux/np.sum(crescent))
    out = Image(imout, im.psize, im.ra, im.dec, rf=im.rf, source=im.source, mjd=im.mjd, pulse=im.pulse)
    return out

def add_const_m(im, mag, angle):
    """Add a constant fractional linear polarization to image
       angle is in radians""" 
    
    if not (0 < mag < 1):
        raise Exception("fractional polarization magnitude must be beween 0 and 1!")
    
    imi = im.imvec.reshape(im.ydim,im.xdim)    
    imq = qimage(im.imvec, mag * np.ones(len(im.imvec)), angle*np.ones(len(im.imvec))).reshape(im.ydim,im.xdim)
    imu = uimage(im.imvec, mag * np.ones(len(im.imvec)), angle*np.ones(len(im.imvec))).reshape(im.ydim,im.xdim)
    out = Image(imi, im.psize, im.ra, im.dec, rf=im.rf, source=im.source, mjd=im.mjd, pulse=im.pulse)
    out.add_qu(imq, imu)
    return out
    
##################################################################################################
# Image domain blurring Functions
##################################################################################################
def blur_gauss(image, beamparams, frac, frac_pol=0):
    """Blur image with a Gaussian beam defined by beamparams
       beamparams is [FWHMmaj, FWHMmin, theta], all in radian
    """
    
    im = (image.imvec).reshape(image.ydim, image.xdim)
    if len(image.qvec):
        qim = (image.qvec).reshape(image.ydim, image.xdim)
        uim = (image.uvec).reshape(image.ydim, image.xdim)
        vim = (image.vvec).reshape(image.ydim, image.xdim)
    xfov = image.xdim * image.psize
    yfov = image.ydim * image.psize
    xlist = np.arange(0,-image.xdim,-1)*image.psize + (image.psize*image.xdim)/2.0 - image.psize/2.0
    ylist = np.arange(0,-image.ydim,-1)*image.psize + (image.psize*image.ydim)/2.0 - image.psize/2.0
    
    if beamparams[0] > 0.0:
        sigma_maj = frac * beamparams[0] / (2. * np.sqrt(2. * np.log(2.))) 
        sigma_min = frac * beamparams[1] / (2. * np.sqrt(2. * np.log(2.))) 
        cth = np.cos(beamparams[2])
        sth = np.sin(beamparams[2])
        gauss = np.array([[np.exp(-(j*cth + i*sth)**2/(2*sigma_maj**2) - (i*cth - j*sth)**2/(2.*sigma_min**2))
                                  for i in xlist] 
                                  for j in ylist])

        # !AC think more carefully about the different image size cases here
        gauss = gauss[0:image.ydim, 0:image.xdim]
        gauss = gauss / np.sum(gauss) # normalize to 1
        
        # Convolve
        im = scipy.signal.fftconvolve(gauss, im, mode='same')

    if frac_pol:
        if not len(image.qvec):
            raise Exception("There is no polarized image!")
                
        sigma_maj = frac_pol * beamparams[0] / (2. * np.sqrt(2. * np.log(2.))) 
        sigma_min = frac_pol * beamparams[1] / (2. * np.sqrt(2. * np.log(2.))) 
        cth = np.cos(beamparams[2])
        sth = np.sin(beamparams[2])
        gauss = np.array([[np.exp(-(j*cth + i*sth)**2/(2*sigma_maj**2) - (i*cth - j*sth)**2/(2.*sigma_min**2))
                                  for i in xlist] 
                                  for j in ylist])
        

        # !AC think more carefully about the different cases here
        gauss = gauss[0:image.ydim, 0:image.xdim]
        gauss = gauss / np.sum(gauss) # normalize to 1        
        
        # Convolve
        qim = scipy.signal.fftconvolve(gauss, qim, mode='same')
        uim = scipy.signal.fftconvolve(gauss, uim, mode='same')
        
        if len(image.vvec):
            vim = scipy.signal.fftconvolve(gauss, vim, mode='same')                                  
    
    out = Image(im, image.psize, image.ra, image.dec, rf=image.rf, source=image.source, mjd=image.mjd, pulse=image.pulse)                        
    if len(image.qvec):
        out.add_qu(qim, uim)
    if len(image.vvec):
        out.add_v(vim)
    return out  
        
##################################################################################################
# Scattering Functions
##################################################################################################
def deblur(obs):
    """Deblur the observation obs by dividing with the Sgr A* scattering kernel.
       Returns a new observation.
    """
    
    datatable = np.array(obs.data, copy=True)
    vis = datatable['vis']
    qvis = datatable['qvis']
    uvis = datatable['uvis']
    vvis = datatable['vvis']
    sigma = datatable['sigma']
    qsigma = datatable['qsigma']
    usigma = datatable['usigma']
    vsigma = datatable['vsigma']            
    u = datatable['u']
    v = datatable['v']
    
    for i in range(len(vis)):
        ker = sgra_kernel_uv(obs.rf, u[i], v[i])
        vis[i] = vis[i] / ker
        qvis[i] = qvis[i] / ker
        uvis[i] = uvis[i] / ker
        vvis[i] = vvis[i] / ker
        sigma[i] = sigma[i] / ker
        qsigma[i] = qsigma[i] / ker
        usigma[i] = usigma[i] / ker
        vsigma[i] = vsigma[i] / ker
                            
    datatable['vis'] = vis
    datatable['qvis'] = qvis
    datatable['uvis'] = uvis
    datatable['vvis'] = vvis
    datatable['sigma'] = sigma
    datatable['qsigma'] = qsigma
    datatable['usigma'] = usigma
    datatable['vsigma'] = vsigma    
    
    obsdeblur = Obsdata(obs.ra, obs.dec, obs.rf, obs.bw, datatable, obs.tarr, source=obs.sourcs, mjd=obs.mjd, 
                        ampcal=obs.ampcal, phasecal=obs.phasecal, opacitycal=obs.opacitycal, dcal=obs.dcal, frcal=obs.frcal)
    return obsdeblur

def gauss_uv(u, v, flux, beamparams, x=0., y=0.):
    """Return the value of the Gaussian FT with 
       beamparams is [FWHMmaj, FWHMmin, theta, x, y], all in radian
       theta is the orientation angle measured E of N
    """

    sigma_maj = beamparams[0] / (2*np.sqrt(2*np.log(2))) 
    sigma_min = beamparams[1] / (2*np.sqrt(2*np.log(2)))
    theta = beamparams[2]
    #try: 
    #	x=beamparams[3]
    #	y=beamparams[4] 
    #except IndexError:
    #	x=y=0.0
    
    
    # Covariance matrix
    a = (sigma_min * np.cos(theta))**2 + (sigma_maj*np.sin(theta))**2
    b = (sigma_maj * np.cos(theta))**2 + (sigma_min*np.sin(theta))**2
    c = (sigma_min**2 - sigma_maj**2) * np.cos(theta) * np.sin(theta)
    m = np.array([[a, c], [c, b]])
    
    uv = np.array([[u[i],v[i]] for i in xrange(len(u))])
    x2 = np.array([np.dot(uvi,np.dot(m,uvi)) for uvi in uv])   
    #x2 = np.dot(uv, np.dot(m, uv.T))
    g = np.exp(-2 * np.pi**2 * x2)
    p = np.exp(-2j * np.pi * (u*x + v*y))

    return flux * g * p
    
def sgra_kernel_uv(rf, u, v):
    """Return the value of the Sgr A* scattering kernel at a given u,v pt (in lambda), 
       at a given frequency rf (in Hz).
       Values from Bower et al.
    """
    
    lcm = (C/rf) * 100 # in cm
    sigma_maj = FWHM_MAJ * (lcm**2) / (2*np.sqrt(2*np.log(2))) * RADPERUAS
    sigma_min = FWHM_MIN * (lcm**2) / (2*np.sqrt(2*np.log(2))) * RADPERUAS
    theta = POS_ANG * DEGREE
    
    
    # Covariance matrix
    a = (sigma_min * np.cos(theta))**2 + (sigma_maj*np.sin(theta))**2
    b = (sigma_maj * np.cos(theta))**2 + (sigma_min*np.sin(theta))**2
    c = (sigma_min**2 - sigma_maj**2) * np.cos(theta) * np.sin(theta)
    m = np.array([[a, c], [c, b]])
    uv = np.array([u,v])
    
    x2 = np.dot(uv, np.dot(m, uv))
    g = np.exp(-2 * np.pi**2 * x2)
    
    return g

def sgra_kernel_params(rf):
    """Return elliptical gaussian parameters in radian for the Sgr A* scattering ellipse at a given frequency
       Values from Bower et al.
    """
    
    lcm = (C/rf) * 100 # in cm
    fwhm_maj_rf = FWHM_MAJ * (lcm**2)  * RADPERUAS
    fwhm_min_rf = FWHM_MIN * (lcm**2)  * RADPERUAS
    theta = POS_ANG * DEGREE
    
    return np.array([fwhm_maj_rf, fwhm_min_rf, theta])
##################################################################################################
# Observation & Noise Functions
##################################################################################################        

def blnoise(sefd1, sefd2, tint, bw):
    """Determine the standard deviation of Gaussian thermal noise on a baseline 
       2-bit quantization and atmospheric opacity included"""
    #!AC AA Is the factor of sqrt(2) correct? 
    noise = np.sqrt(sefd1*sefd2/(2*bw*tint))/0.88
    return noise

def cerror(sigma):
    """Return a complex number drawn from a circular complex Gaussian of zero mean"""
    return np.random.normal(loc=0,scale=sigma) + 1j*np.random.normal(loc=0,scale=sigma)

def hashrandn(*args):
    """set the seed according to a collection of arguments and return random gaussian var"""
    np.random.seed(hash(",".join(map(repr,args))) % 4294967295)
    return np.random.randn()

def hashrand(*args):
    """set the seed according to a collection of arguments and return random number in 0,1"""
    np.random.seed(hash(",".join(map(repr,args))) % 4294967295)
    return np.random.rand()

      
def ftmatrix(pdim, xdim, ydim, uvlist, pulse=pulses.deltaPulse2D):
    """Return a DFT matrix for the xdim*ydim image with pixel width pdim
       that extracts spatial frequencies of the uv points in uvlist.
    """

    # !AC TODO : there is a residual value for the center being around 0, maybe we should chop this off to be exactly 0
    xlist = np.arange(0,-xdim,-1)*pdim + (pdim*xdim)/2.0 - pdim/2.0
    ylist = np.arange(0,-ydim,-1)*pdim + (pdim*ydim)/2.0 - pdim/2.0

    ftmatrices = [pulse(2*np.pi*uv[0], 2*np.pi*uv[1], pdim, dom="F") * np.outer(np.exp(-2j*np.pi*ylist*uv[1]), np.exp(-2j*np.pi*xlist*uv[0])) for uv in uvlist] #list of matrices at each freq
    ftmatrices = np.reshape(np.array(ftmatrices), (len(uvlist), xdim*ydim))
    return ftmatrices


def make_jones(obs, ampcal=True, opacitycal=True, gainp=GAINPDEF, phasecal=True, dcal=True, dtermp=DTERMPDEF, dtermp_resid=DTERMPDEF_RESID, frcal=True):
    """Compute ALL Jones Matrices for a list of times (non repeating), with gain and dterm errors.
       ra and dec should be in hours / degrees
       Will return a nested dictionary of matrices indexed by the site, then by the time 
    """   
    # !AC Get data
    tlist = obs.tlist()
    tarr = obs.tarr
    ra = obs.ra
    dec = obs.dec
    sourcevec = np.array([np.cos(dec*DEGREE), 0, np.sin(dec*DEGREE)])
    
    #!AC Is there a better way to do this?
    # Create a dictionary of taus and a list of unique times
    nsites = len(obs.tarr['site'])
    taudict = {site : np.array([]) for site in obs.tarr['site']}
    times = np.array([])
    for scan in tlist:
        time = scan['time'][0]
        times = np.append(times, time)
        sites_in = np.array([])
        for bl in scan:
            # Should we screen for conflicting same-time measurements of tau? 
            if len(sites_in) >= nsites: break
            
            if not bl['t1'] in sites_in:
                taudict[bl['t1']] = np.append(taudict[bl['t1']], bl['tau1'])
                sites_in = np.append(sites_in, bl['t1'])
            
            if not bl['t2'] in sites_in:
                taudict[bl['t2']] = np.append(taudict[bl['t2']], bl['tau2'])
                sites_in = np.append(sites_in, bl['t2'])                
        if len(sites_in) < nsites:
            for site in obs.tarr['site']:
                if site not in sites_in: 
                    taudict[site] = np.append(taudict[site], 0.0)   

    # Generate Jones Matrices at each time for each telescope 
    out = {}
    for i in xrange(len(tarr)):
        site = tarr[i]['site']
        coords = np.array([tarr[i]['x'],tarr[i]['y'],tarr[i]['z']])
        latlon = xyz_2_latlong(coords)
            
        # Elevation Angles
        thetas = np.mod((times - ra)*HOUR, 2*np.pi)
        el_angles = elev(earthrot(coords, thetas), sourcevec) 
        
        # Parallactic Angles 
        hr_angles = hr_angle(times*HOUR, latlon[:,1], ra*HOUR)
        par_angles = par_angle(hr_angles, latlon[:,0], dec*DEGREE)        
        
        # Amplitude gain
        # !AC TODO this assumes all gains have mean 1: should we put in a fixed gain offset term? 
        # !AC TODO should we make gainR and gainL different?
        
        gainR = gainL = np.ones(len(times))
        if not ampcal:
            #! AC sqrt here to match convention below
            gainR = np.sqrt(np.abs(np.array([1.0 + gainp * hashrandn(site, 'gain') 
                            + gainp * hashrandn(site, 'gain', time) for time in times])))
            gainL = np.sqrt(np.abs(np.array([1.0 + gainp * hashrandn(site, 'gain') 
                            + gainp * hashrandn(site, 'gain', time) for time in times])))
        
        # Opacity attenuation of amplitude gain
        if not opacitycal:
            taus = np.abs(np.array([taudict[site][i] * (1.0 + gainp * hashrandn(site, 'tau', times[i])) for i in xrange(len(times))]))                
            atten = np.exp(-taus/(EP + 2.0*np.sin(el_angles)))
            
            gainR = gainR * atten
            gainL = gainL * atten
                 
        # Atmospheric Phase
        if not phasecal:
            phase = np.array([2 * np.pi * hashrand(site, 'phase', time) for time in times])
            gainR = gainR * np.exp(1j*phase) 
            gainL = gainL * np.exp(1j*phase)
            
        # D Term errors
        dR = dL = 0.0
        if not dcal: 
            dR = tarr[i]['dr']
            if dR == 0.0: dR = dtermp * (hashrandn(site, 'drreal') + 1j * hashrandn(site, 'drim'))
            dL = tarr[i]['dl']
            if dL == 0.0: dL = dtermp * (hashrandn(site, 'dlreal') + 1j * hashrandn(site, 'dlim'))
            dR = dR + dtermp_resid * (hashrandn(site, 'drreal_resid') + 1j * hashrandn(site, 'drim_resid'))
            dL = dL + dtermp_resid * (hashrandn(site, 'dlreal_resid') + 1j * hashrandn(site, 'dlim_resid')) 

        # Feed Rotation Angles
        fr_angle = np.zeros(len(times))
        if not frcal:
            fr_angle = tarr[i]['fr_elev']*el_angles + tarr[i]['fr_par']*par_angles + tarr[i]['fr_off']*DEGREE
                     
        # Assemble the Jones Matrices and save to dictionary
        j_matrices = {times[j]: np.array([
                                [np.exp(-1j*fr_angle[j])*gainR[j], np.exp(1j*fr_angle[j])*dR*gainR[j]],
                                [np.exp(-1j*fr_angle[j])*dL*gainL[j], np.exp(1j*fr_angle[j])*gainL[j]]
                                ]) 
                                for j in xrange(len(times))}

        out[site] = j_matrices
    
    return out 
    
def make_jones_inverse(obs, ampcal=True, phasecal=True, opacitycal=True, dcal=True, frcal=True):
    """Compute all Inverse Jones Matrices for a list of times (non repeating), with NO gain and dterm errors.
       ra and dec should be in hours / degrees
       Will return a dictionary of matrices for each time, indexed by the site, with the matrices in time order  
    """   

    # Get data
    tlist = obs.tlist()
    tarr = obs.tarr
    ra = obs.ra
    dec = obs.dec
    sourcevec = np.array([np.cos(dec*DEGREE), 0, np.sin(dec*DEGREE)])
    
    #!AC Is there a better way to do this?
    # Create a dictionary of taus and a list of unique times
    nsites = len(obs.tarr['site'])
    taudict = {site : np.array([]) for site in obs.tarr['site']}
    times = np.array([])
    for scan in tlist:
        time = scan['time'][0]
        times = np.append(times, time)
        sites_in = np.array([])
        for bl in scan:
            # Should we screen for conflicting same-time measurements of tau? 
            if len(sites_in) >= nsites: break
            
            if not bl['t1'] in sites_in:
                taudict[bl['t1']] = np.append(taudict[bl['t1']], bl['tau1'])
                sites_in = np.append(sites_in, bl['t1'])
            
            if not bl['t2'] in sites_in:
                taudict[bl['t2']] = np.append(taudict[bl['t2']], bl['tau2'])
                sites_in = np.append(sites_in, bl['t2'])                
        if len(sites_in) < nsites:
            for site in obs.tarr['site']:
                if site not in sites_in: 
                    taudict[site] = np.append(taudict[site], 0.0)   
                                    
    # Make inverse Jones Matrices
    out = {}
    for i in xrange(len(tarr)):
        site = tarr[i]['site']
        coords = np.array([tarr[i]['x'],tarr[i]['y'],tarr[i]['z']])
        latlon = xyz_2_latlong(coords)
        
        # Elevation Angles
        thetas = np.mod((times - ra)*HOUR, 2*np.pi)
        el_angles = elev(earthrot(coords, thetas), sourcevec)

        # Parallactic Angles (positive longitude EAST)
        hr_angles = hr_angle(times*HOUR, latlon[:,1], ra*HOUR)
        par_angles = par_angle(hr_angles, latlon[:,0], dec*DEGREE)         
        
        # Amplitude gain - one by default now
        # !AC TODO this assumes all gains 1 - should we put in a fixed gain term? 
        gainR = gainL = np.ones(len(times))        
        
        # Opacity attenuation of amplitude gain
        if not opacitycal:
            taus = np.abs(np.array(taudict[site]))                
            atten = np.exp(-taus/(EP + 2.0*np.sin(el_angles)))
            
            gainR = gainR * atten
            gainL = gainL * atten            
        
        # D Terms 
        dR = dL = 0.0
        if not dcal: 
            dR = tarr[i]['dr']
            dL = tarr[i]['dl']
            
        # Feed Rotation Angles
        fr_angle = np.zeros(len(times))
        if not frcal:                 
            # Total Angle (Radian)
            fr_angle = tarr[i]['fr_elev']*el_angles + tarr[i]['fr_par']*par_angles + tarr[i]['fr_off']*DEGREE
                     
        # Assemble the Jones Matrices and save to dictionary
        pref = 1.0 / (gainL*gainR*(1.0 - dL*dR))
        j_matrices_inv = {times[j]: pref[j]*np.array([
                                     [np.exp(1j*fr_angle[j])*gainL[j], -np.exp(1j*fr_angle[j])*dR*gainR[j]],
                                     [-np.exp(-1j*fr_angle[j])*dL*gainL[j], np.exp(-1j*fr_angle[j])*gainR[j]]
                                     ]) for j in xrange(len(times))}
      
        out[site] = j_matrices_inv
    
    return out 
    
def observe_same_nonoise(im, obs, sgrscat=False):
    """Observe the image on the same baselines as an existing observation object
       if sgrscat==True, the visibilites will be blurred by the Sgr A* scattering kernel
       Does NOT add noise
    """
    
    # Check for agreement in coordinates and frequency 
    if (im.ra!= obs.ra) or (im.dec != obs.dec):
        raise Exception("Image coordinates are not the same as observtion coordinates!")
    if (im.rf != obs.rf):
        raise Exception("Image frequency is not the same as observation frequency!")
    
    # Get data               
    obsdata = obs.data
                      
    # Extract uv data
    uv = obsdata[['u','v']].view(('f8',2))
       
    # Perform DFT
    mat = ftmatrix(im.psize, im.xdim, im.ydim, uv, pulse=im.pulse)
    vis = np.dot(mat, im.imvec)
    
    # If there are polarized images, observe them:
    qvis = np.zeros(len(vis))
    uvis = np.zeros(len(vis))
    vvis = np.zeros(len(vis))
    if len(im.qvec):
        qvis = np.dot(mat, im.qvec)
        uvis = np.dot(mat, im.uvec)
    if len(im.vvec):
        vvis = np.dot(mat, im.vvec)
                
    # Scatter the visibilities with the SgrA* kernel
    if sgrscat:
        print 'Scattering Visibilities with Sgr A* kernel!'
        for i in range(len(vis)):
            ker = sgra_kernel_uv(im.rf, uv[i,0], uv[i,1])
            vis[i]  *= ker
            qvis[i] *= ker
            uvis[i] *= ker
            vvis[i] *= ker
            
    # Put the visibilities back in the obsdata array
    obsdata['vis'] = vis
    obsdata['qvis'] = qvis
    obsdata['uvis'] = uvis
    obsdata['vvis'] = vvis
    
    # Return observation object (all calibration flags should be True)
    obs_no_noise = Obsdata(im.ra, im.dec, im.rf, obs.bw, obsdata, obs.tarr, source=im.source, mjd=im.mjd)
    
    return obs_no_noise
        
def add_jones_and_noise(obs, add_th_noise=True, opacitycal=True, ampcal=True, gainp=GAINPDEF, phasecal=True, dcal=True, dtermp=DTERMPDEF, frcal=True):
    """Corrupt visibilities in obs with jones matrices and add thermal noise"""  

    # Build Jones Matrices
    jm_dict = make_jones(obs, 
                         ampcal=ampcal, opacitycal=opacitycal, gainp=gainp, phasecal=phasecal, 
                         dcal=dcal, dtermp=dtermp, frcal=frcal)    
    # Unpack Data
    obsdata = obs.data
    times = obsdata['time']                     
    t1 = obsdata['t1']
    t2 = obsdata['t2']
    tints = obsdata['tint']
    
    # Visibility Data
    rr = obsdata['vis'] + obsdata['vvis']
    ll = obsdata['vis'] - obsdata['vvis']
    rl = obsdata['qvis'] + 1j*obsdata['uvis']
    lr = obsdata['qvis'] - 1j*obsdata['uvis']   
    
    # Recompute the noise std. deviations from the SEFDs
    # !AC is the sqrt(2.0) right here?
    sig_rr = np.array(np.sqrt(2.0)*[blnoise(obs.tarr[obs.tkey[t1[i]]]['sefdr'], obs.tarr[obs.tkey[t2[i]]]['sefdr'], tints[i], obs.bw) for i in xrange(len(rr))])
    sig_ll = np.array(np.sqrt(2.0)*[blnoise(obs.tarr[obs.tkey[t1[i]]]['sefdl'], obs.tarr[obs.tkey[t2[i]]]['sefdl'], tints[i], obs.bw) for i in xrange(len(ll))])
    sig_rl = np.array(np.sqrt(2.0)*[blnoise(obs.tarr[obs.tkey[t1[i]]]['sefdr'], obs.tarr[obs.tkey[t2[i]]]['sefdl'], tints[i], obs.bw) for i in xrange(len(rl))])
    sig_lr = np.array(np.sqrt(2.0)*[blnoise(obs.tarr[obs.tkey[t1[i]]]['sefdl'], obs.tarr[obs.tkey[t2[i]]]['sefdr'], tints[i], obs.bw) for i in xrange(len(lr))])                  
    
    # !AC AA TODO WHAT SHOULD THESE FLAGS READ?
    print "------------------------------------------------------------"
    if not opacitycal: 
        print "Applying opacity attenuation - opacitycal-->False in output"
    if not ampcal: 
        print "Applying gain corruption - gaincal-->False in output"
    if not phasecal: 
        print "Applying atmospheric phase corruption - phasecal-->False in output" 
    if not dcal: 
        print "Applying D Term mixing - dcal-->False in output"
    if not frcal: 
        print "Applying Field Rotation - frcal-->False in output"
    if add_th_noise: 
        print "Adding thermal noise to output"
    print "------------------------------------------------------------"
    
    # Corrupt each IQUV visibilty set with the jones matrices and add noise
    for i in xrange(len(times)):            
        # Form the visibility correlation matrix
        corr_matrix = np.array([[rr[i], rl[i]], [lr[i], ll[i]]])
        
        # Get the jones matrices and corrupt the corr_matrix
        j1 = jm_dict[t1[i]][times[i]]
        j2 = jm_dict[t2[i]][times[i]]
        
        corr_matrix_corrupt = np.dot(j1, np.dot(corr_matrix, np.conjugate(j2.T)))
        
        # Add noise
        if add_th_noise:
            noise_matrix = np.array([[cerror(sig_rr[i]), cerror(sig_rl[i])], [cerror(sig_lr[i]), cerror(sig_ll[i])]])              
            corr_matrix_corrupt += noise_matrix
                
        # Put the corrupted data back into the data table 
        obsdata['vis'][i]  = 0.5*(corr_matrix_corrupt[0][0] + corr_matrix_corrupt[1][1])
        obsdata['vvis'][i] = 0.5*(corr_matrix_corrupt[0][0] - corr_matrix_corrupt[1][1])
        obsdata['qvis'][i] = 0.5*(corr_matrix_corrupt[0][1] + corr_matrix_corrupt[1][0])
        obsdata['uvis'][i] = -0.5j*(corr_matrix_corrupt[0][1] - corr_matrix_corrupt[1][0])
        
        # Put the recomputed sigmas back into the data table
        obsdata['sigma'][i] = 0.5*np.sqrt(sig_rr[i]**2 + sig_ll[i]**2)        
        obsdata['vsigma'][i] = 0.5*np.sqrt(sig_rr[i]**2 + sig_ll[i]**2)
        obsdata['qsigma'][i] = 0.5*np.sqrt(sig_rl[i]**2 + sig_lr[i]**2)
        obsdata['usigma'][i] = 0.5*np.sqrt(sig_rl[i]**2 + sig_lr[i]**2)
    
    # Return observation object
    out =  Obsdata(obs.ra, obs.dec, obs.rf, obs.bw, obsdata, obs.tarr, source=obs.source, mjd=obs.mjd, 
                   ampcal=ampcal, phasecal=phasecal, opacitycal=opacitycal, dcal=dcal, frcal=frcal)
    return out
                       
def apply_jones_inverse(obs, ampcal=True, opacitycal=True, phasecal=True, dcal=True, frcal=True):
    """Corrupt visibilities in obs with jones matrices and add thermal noise"""  
    
    # Build Inverse Jones Matrices
    jm_dict = make_jones_inverse(obs,
                                 ampcal=ampcal, phasecal=phasecal, opacitycal=opacitycal,
                                 dcal=dcal, frcal=frcal)   
    # Unpack Data
    obsdata = obs.data
    times = obsdata['time']                     
    t1 = obsdata['t1']
    t2 = obsdata['t2']
    tints = obsdata['tint']
    
    # Visibility Data
    rr = obsdata['vis'] + obsdata['vvis']
    ll = obsdata['vis'] - obsdata['vvis']
    rl = obsdata['qvis'] + 1j*obsdata['uvis']
    lr = obsdata['qvis'] - 1j*obsdata['uvis']   
    
    # Recompute the noise std. deviations from the SEFDs
    # !AC should we instead get them from the file? 
    # !AC is the sqrt(2.0) right here?
    sig_rr = np.array(np.sqrt(2.0)*[blnoise(obs.tarr[obs.tkey[t1[i]]]['sefdr'], obs.tarr[obs.tkey[t2[i]]]['sefdr'], tints[i], obs.bw) for i in xrange(len(rr))])
    sig_ll = np.array(np.sqrt(2.0)*[blnoise(obs.tarr[obs.tkey[t1[i]]]['sefdl'], obs.tarr[obs.tkey[t2[i]]]['sefdl'], tints[i], obs.bw) for i in xrange(len(ll))])
    sig_rl = np.array(np.sqrt(2.0)*[blnoise(obs.tarr[obs.tkey[t1[i]]]['sefdr'], obs.tarr[obs.tkey[t2[i]]]['sefdl'], tints[i], obs.bw) for i in xrange(len(rl))])
    sig_lr = np.array(np.sqrt(2.0)*[blnoise(obs.tarr[obs.tkey[t1[i]]]['sefdl'], obs.tarr[obs.tkey[t2[i]]]['sefdr'], tints[i], obs.bw) for i in xrange(len(lr))])                  
    
    # !AC AA TODO WHAT SHOULD THESE FLAGS READ? 
    ampcal = obs.ampcal
    phasecal = obs.phasecal
    print "------------------------------------------------------------"
    if not opacitycal: 
        print "Applying opacity corrections - opacitycal-->True in output"
        opacitycal=True
    if not dcal: 
        print "Applying D Term corrections - dcal-->True in output"
        dcal=True
    if not frcal: 
        print "Applying Field Rotation corrections - frcal-->True in output"
        frcal=True
    print "------------------------------------------------------------"
             
    # Apply the inverse Jones matrices to each visibility
    for i in xrange(len(times)):
        # Get the inverse jones matrices
        inv_j1 = jm_dict[t1[i]][times[i]]
        inv_j2 = jm_dict[t2[i]][times[i]]
        
        # Form the visibility correlation matrix
        corr_matrix = np.array([[rr[i], rl[i]], [lr[i], ll[i]]])

        # Form the sigma matrices
        sig_rr_matrix = np.array([[sig_rr[i], 0.0], [0.0, 0.0]])
        sig_ll_matrix = np.array([[0.0, 0.0], [0.0, sig_ll[i]]])
        sig_rl_matrix = np.array([[0.0, sig_rl[i]], [0.0, 0.0]])
        sig_lr_matrix = np.array([[0.0, 0.0], [sig_lr[i], 0.0]])
                                        
        # Apply the Jones Matrices to the visibility correlation matrix and sigma matrices                                
        corr_matrix_new = np.dot(inv_j1, np.dot(corr_matrix, np.conjugate(inv_j2.T)))
        
        sig_rr_matrix_new = np.dot(inv_j1, np.dot(sig_rr_matrix, np.conjugate(inv_j2.T)))
        sig_ll_matrix_new = np.dot(inv_j1, np.dot(sig_ll_matrix, np.conjugate(inv_j2.T)))
        sig_rl_matrix_new = np.dot(inv_j1, np.dot(sig_rl_matrix, np.conjugate(inv_j2.T)))
        sig_lr_matrix_new = np.dot(inv_j1, np.dot(sig_lr_matrix, np.conjugate(inv_j2.T)))
        
        # !AC is this correct?
        # Get the final sigma matrix as a quadrature sum
        sig_matrix_new = np.sqrt(np.abs(sig_rr_matrix_new)**2 + np.abs(sig_ll_matrix_new)**2 + 
                                 np.abs(sig_rl_matrix_new)**2 + np.abs(sig_lr_matrix_new)**2)
                                         
        # Put the data back into the data table
        obsdata['vis'][i]  = 0.5*(corr_matrix_new[0][0] + corr_matrix_new[1][1])
        obsdata['vvis'][i] = 0.5*(corr_matrix_new[0][0] - corr_matrix_new[1][1])
        obsdata['qvis'][i] = 0.5*(corr_matrix_new[0][1] + corr_matrix_new[1][0])
        obsdata['uvis'][i] = -0.5j*(corr_matrix_new[0][1] - corr_matrix_new[1][0])
        
        # Put the recomputed sigmas back into the data table
        obsdata['sigma'][i] = 0.5*np.sqrt(sig_matrix_new[0][0]**2 + sig_matrix_new[1][1]**2)	        
        obsdata['vsigma'][i] = 0.5*np.sqrt(sig_matrix_new[0][0]**2 + sig_matrix_new[1][1]**2)
        obsdata['qsigma'][i] = 0.5*np.sqrt(sig_matrix_new[0][1]**2 + sig_matrix_new[1][0]**2)
        obsdata['usigma'][i] = 0.5*np.sqrt(sig_matrix_new[0][1]**2 + sig_matrix_new[1][0]**2)        
	
	# Return observation object
    out =  Obsdata(obs.ra, obs.dec, obs.rf, obs.bw, obsdata, obs.tarr, source=obs.source, mjd=obs.mjd, 
                   ampcal=ampcal, phasecal=phasecal, opacitycal=opacitycal, dcal=dcal, frcal=frcal)
    return out

# The old noise generating function.     
def add_noise(obs, ampcal=True, opacitycal=True, phasecal=True, add_th_noise=True, gainp=GAINPDEF):
    """Re-compute sigmas from SEFDS and add noise with gain & phase errors
       Returns signals & noises scaled by estimated gains, including opacity attenuation. 
       Be very careful using outside of Image.observe!"""   

    print "------------------------------------------------------------"
    if not opacitycal: 
        print "Applying opacity attenuation AND estimated opacity corrections - opacitycal-->True in output"
        opacitycalout = True
    if not ampcal: 
        print "Applying gain corruption - gaincal-->False in output"
    if not phasecal:
        print "Applying atmospheric phase corruption - phasecal-->False in output" 
    if add_th_noise: 
        print "Adding thermal noise to output"
    print "------------------------------------------------------------"
               
    # Get data
    obsdata = obs.data
    sites = obsdata[['t1','t2']].view(('a32',2))
    time = obsdata[['time']].view(('f8',1))
    tint = obsdata[['tint']].view(('f8',1))
    uv = obsdata[['u','v']].view(('f8',2))
    vis = obsdata[['vis']].view(('c16',1))
    qvis = obsdata[['qvis']].view(('c16',1))
    uvis = obsdata[['uvis']].view(('c16',1))
    vvis = obsdata[['vvis']].view(('c16',1))
    
    taus = np.abs(obsdata[['tau1','tau2']].view(('f8',2)))   
    elevs = obs.unpack(['el1','el2'],ang_unit='deg').view(('f8',2)) 
    bw = obs.bw
        
    # Recompute perfect sigmas from SEFDs
    sigma_perf = np.array([blnoise(obs.tarr[obs.tkey[sites[i][0]]]['sefdr'], obs.tarr[obs.tkey[sites[i][1]]]['sefdr'], tint[i], bw) 
                            for i in range(len(tint))])
                                                                                  
    # Use estimated opacity to compute the ESTIMATED noise
    sigma_est = sigma_perf
    if not opacitycal:
        sigma_est = sigma_est * np.sqrt(np.exp(taus[:,0]/(EP+np.sin(elevs[:,0]*DEGREE)) + taus[:,1]/(EP+np.sin(elevs[:,1]*DEGREE))))
        
    # Add gain and opacity fluctuations to the TRUE noise
    sigma_true = sigma_perf
    if not ampcal:
        # Amplitude gain
        gain1 = np.abs(np.array([1.0 + gainp * hashrandn(sites[i,0], 'gain') 
                        + gainp * hashrandn(sites[i,0], 'gain', time[i]) for i in xrange(len(time))]))
        gain2 = np.abs(np.array([1.0 + gainp * hashrandn(sites[i,1], 'gain') 
                        + gainp * hashrandn(sites[i,1], 'gain', time[i]) for i in xrange(len(time))]))   
        sigma_true = sigma_true / np.sqrt(gain1 * gain2)

    if not opacitycal:
        # Opacity Errors
        tau1 = np.abs(np.array([taus[i,0]* (1.0 + gainp * hashrandn(sites[i,0], 'tau', time[i])) for i in xrange(len(time))]))
        tau2 = np.abs(np.array([taus[i,1]* (1.0 + gainp * hashrandn(sites[i,1], 'tau', time[i])) for i in xrange(len(time))]))
        
        # Correct noise RMS for gain variation and opacity
        sigma_true = sigma_true * np.sqrt(np.exp(tau1/(EP+np.sin(elevs[:,0]*DEGREE)) + tau2/(EP+np.sin(elevs[:,1]*DEGREE))))
        
    # Add the noise and the gain error to the true visibilities
    vis  = (vis + cerror(sigma_true))  * (sigma_est/sigma_true)
    qvis = (qvis + cerror(sigma_true)) * (sigma_est/sigma_true)
    uvis = (uvis + cerror(sigma_true)) * (sigma_est/sigma_true)
    vvis = (vvis + cerror(sigma_true)) * (sigma_est/sigma_true)
        
    # Add random atmospheric phases    
    if not phasecal:
        phase1 = np.array([2 * np.pi * hashrand(sites[i,0], 'phase', time[i]) for i in xrange(len(time))])
        phase2 = np.array([2 * np.pi * hashrand(sites[i,1], 'phase', time[i]) for i in xrange(len(time))])
        
        vis *= np.exp(1j * (phase2-phase1))
        qvis *= np.exp(1j * (phase2-phase1))
        uvis *= np.exp(1j * (phase2-phase1))
        vvis *= np.exp(1j * (phase2-phase1))     
        
    # Put the visibilities estimated errors back in the obsdata array
    obsdata['vis'] = vis
    obsdata['qvis'] = qvis
    obsdata['uvis'] = uvis
    obsdata['vvis'] = vvis
    obsdata['sigma'] = sigma_est
    
    #!AC AA This function doesn't use different visibility sigmas!
    obsdata['qsigma'] = obsdata['usigma'] = obsdata['vsigma'] = sigma_est
    
	# Return observation object
    out =  Obsdata(obs.ra, obs.dec, obs.rf, obs.bw, obsdata, obs.tarr, source=obs.source, mjd=obs.mjd, ampcal=ampcal, phasecal=phasecal, opacitycal=opacitycalout)
    return out

##################################################################################################
# Plot Related Functions
##################################################################################################        
def ticks(axisdim, psize, nticks=8):
    """Return a list of ticklocs and ticklabels
       psize should be in desired units
    """
    
    axisdim = int(axisdim)
    nticks = int(nticks)
    if not axisdim % 2: axisdim += 1
    if nticks % 2: nticks -= 1
    tickspacing = float((axisdim-1))/nticks
    ticklocs = np.arange(0, axisdim+1, tickspacing)
    ticklabels= np.around(psize * np.arange((axisdim-1)/2., -(axisdim)/2., -tickspacing), decimals=1)
    return (ticklocs, ticklabels)
                                     
##################################################################################################
# Other Functions
##################################################################################################

#!AC AA
# Lindy's function to generate covariance matrices
#def make_cov(clnoisedata, noisebldict):
#    iloc = {cl:i for i, cl in enumerate(cldata)}
#    cov = np.zeros((len(cldata), len(cldata)))
#    bldict = {bl:[] for bl in bldict.iterkeys()}
#    for cl in cldata:
#        if len(cl) == 3: # closure phase parity
#            for bl in cl:
#                parity = 1 if bl[1] > bl[0] else -1
#                bldict[bl[::parity]].append((cl, parity)) # convert key to sorted order
#        elif len(cl) == 4: # closure amplitude parity
#            for bl in cl[:2]:
#                bldict[bl].append((cl, 1)) # numerator
#            for bl in cl[2:]:
#                bldict[bl].append((cl, -1)) # denominator
#    for (bl, cqlist) in bldict.iteritems():
#        for (cq1, cq2) in product(cqlist, cqlist):
#            cov[iloc[cq1[0]], iloc[cq2[0]]] += cq1[1] * cq2[1] * noisebldict[bl]['sigmaca']**2 ##ANDREW FIX THIS FOR PHASES
#    return cov


def paritycompare(perm1, perm2):
    """Compare the parity of two permutations.
       Assume both lists are equal length and with same elements
       Copied from: http://stackoverflow.com/questions/1503072/how-to-check-if-permutations-have-equal-parity
    """
    
    perm2 = list(perm2)
    perm2_map = dict((v, i) for i,v in enumerate(perm2))
    transCount=0
    for loc, p1 in enumerate(perm1):
        p2 = perm2[loc]
        if p1 != p2:
            sloc = perm2_map[p1]
            perm2[loc], perm2[sloc] = p1, p2
            perm2_map[p1], perm2_map[p2] = sloc, loc
            transCount += 1
    
    if not (transCount % 2): return 1
    else: return  -1

def amp_debias(vis, sigma):
    """Return debiased visibility amplitudes"""
    
    # TODO: what to do if deb2 < 0?
    # Currently we do nothing
    deb2 = np.abs(vis)**2 - np.abs(sigma)**2
    if type(deb2) == float or type(deb2)==np.float64:
        if deb2 < 0.0: return np.abs(vis)
        else: return np.sqrt(deb2)
    else:
        lowsnr = deb2 < 0.0
        deb2[lowsnr] = np.abs(vis[lowsnr])**2
        return np.sqrt(deb2)
        
def sigtype(datatype):
    """Return the type of noise corresponding to the data type"""
    
    datatype = str(datatype)
    if datatype in ['vis', 'amp']: sigmatype='sigma'
    elif datatype in ['qvis', 'qamp']: sigmatype='qsigma'
    elif datatype in ['uvis', 'uamp']: sigmatype='usigma'
    elif datatype in ['vvis', 'vamp']: sigmatype='vsigma'
    elif datatype in ['pvis', 'pamp']: sigmatype='psigma'                
    elif datatype in ['pvis', 'pamp']: sigmatype='psigma'
    elif datatype in ['m', 'mamp']: sigmatype='msigma'
    elif datatype in ['phase']: sigmatype='sigma_phase'
    elif datatype in ['qphase']: sigmatype='qsigma_phase'
    elif datatype in ['uphase']: sigmatype='usigma_phase'
    elif datatype in ['vphase']: sigmatype='vsigma_phase'
    elif datatype in ['pphase']: sigmatype='psigma_phase'
    elif datatype in ['mphase']: sigmatype='msigma_phase'
    else: sigmatype = False
    
    return sigmatype                                    
    
def merr(sigma, qsigma, usigma, I, m):
    """Return the error in mbreve real and imaginary parts"""
    #err = sigma * np.sqrt((2 + np.abs(m)**2)/ (np.abs(I) ** 2)) #!AC -- old formula assuming all sigmas the same
    err = np.sqrt((qsigma**2 + usigma**2 + (sigma*np.abs(m))**2)/ (np.abs(I) ** 2))
    return err
           
def rastring(ra):
    """Convert a ra in fractional hours to formatted string"""
    h = int(ra)
    m = int((ra-h)*60.)
    s = (ra-h-m/60.)*3600.
    out = "%2i h %2i m %2.4f s" % (h,m,s)
    return out 

def decstring(dec):
    """Convert a dec in fractional degrees to formatted string"""
    
    deg = int(dec)
    m = int((abs(dec)-abs(deg))*60.)
    s = (abs(dec)-abs(deg)-m/60.)*3600.
    out = "%2i deg %2i m %2.4f s" % (deg,m,s)
    return out

def gmtstring(gmt):
    """Convert a gmt in fractional hours to formatted string"""
    
    if gmt > 24.0: gmt = gmt-24.0
    h = int(gmt)
    m = int((gmt-h)*60.)
    s = (gmt-h-m/60.)*3600.
    out = "%02i:%02i:%2.4f" % (h,m,s)
    return out 

def fracmjd(mjd, gmt):
    """Convert a int mjd + gmt (frac. hr.) into a fractional mjd"""
    
    return int(mjd) + gmt/24.

def mjdtogmt(mjd):
    """Return the gmt of a fractional mjd, in days"""
  
    return (mjd - int(mjd)) * 24.0
    
def jdtomjd(jd):
    """Return the mjd of a jd"""
  
    return jd - 2400000.5
    
def earthrot(vecs, thetas):
    """Rotate a vector / array of vectors about the z-direction by theta / array of thetas (radian)"""
    if len(vecs.shape)==1: 
        vecs = np.array([vecs])
    if np.isscalar(thetas):
        thetas = np.array([thetas for i in xrange(len(vecs))])

    # equal numbers of sites and angles
    if len(thetas) == len(vecs):
        rotvec = np.array([np.dot(np.array(((np.cos(thetas[i]),-np.sin(thetas[i]),0),(np.sin(thetas[i]),np.cos(thetas[i]),0),(0,0,1))), vecs[i]) 
                       for i in xrange(len(vecs))])
    # only one rotation angle, many sites
    elif len(thetas) == 1:
        rotvec = np.array([np.dot(np.array(((np.cos(thetas[0]),-np.sin(thetas[0]),0),(np.sin(thetas[0]),np.cos(thetas[0]),0),(0,0,1))), vecs[i]) 
                       for i in xrange(len(vecs))])
    # only one site, many angles
    elif len(vecs) == 1:
        rotvec = np.array([np.dot(np.array(((np.cos(thetas[i]),-np.sin(thetas[i]),0),(np.sin(thetas[i]),np.cos(thetas[i]),0),(0,0,1))), vecs[0]) 
                       for i in xrange(len(thetas))]) 
    else:
        raise Exception("Unequal numbers of vectors and angles in earthrot(vecs, thetas)!")
                                            
    if rotvec.shape[0]==1: rotvec = rotvec[0]
    return rotvec

def elev(obsvecs, sourcevec):
    """Return the elevation of a source with respect to an observer/observers in radians
       obsvec can be an array of vectors but sourcevec can ONLY be a single vector"""
       
    if len(obsvecs.shape)==1:
        obsvecs=np.array([obsvecs])

    anglebtw = np.array([np.dot(obsvec,sourcevec)/np.linalg.norm(obsvec)/np.linalg.norm(sourcevec) for obsvec in obsvecs])
    el = 0.5*np.pi - np.arccos(anglebtw)
    if len(el)==1: el = el[0]
    return el
        
def elevcut(obsvec,sourcevec):
    """Return True if a source is observable by a telescope vector"""
    angle = elev(obsvec, sourcevec)/DEGREE
    
    return (angle > ELEV_LOW) * (angle < ELEV_HIGH)

def hr_angle(gst, lon, ra):
    """Computes the hour angle for a source at RA, observer at longitude long, and GST time gst
       gst in hours, ra & lon ALL in radian
       longitude positive east
    """
    hr_angle = np.mod(gst + lon - ra, 2*np.pi)
    return hr_angle
    
def par_angle(hr_angle, lat, dec):
    """Compute the parallactic angle for a source at hr_angle and dec for an observer with latitude lat. 
       All angles in radian
    """
       
    num = np.sin(hr_angle)*np.cos(lat)
    denom = np.sin(lat)*np.cos(dec) - np.cos(lat)*np.sin(dec)*np.cos(hr_angle)
    
    return np.arctan2(num, denom)

def xyz_2_latlong(obsvecs): 
    """Compute the (geocentric) latitude and longitude of a site at geocentric position x,y,z 
       The output is in radians"""
    if len(obsvecs.shape)==1:
        obsvecs=np.array([obsvecs])        
    out = []
    for obsvec in obsvecs:
        x = obsvec[0]
        y = obsvec[1]
        z = obsvec[2]
        lon = np.array(np.arctan2(y,x))
        lat = np.array(np.arctan2(z, np.sqrt(x**2+y**2)))
        out.append([lat,lon])
        
    out = np.array(out)
    #if out.shape[0]==1: out = out[0]
    return out<|MERGE_RESOLUTION|>--- conflicted
+++ resolved
@@ -39,12 +39,10 @@
 # Default Optical Depth and std. dev % on gain
 TAUDEF = 0.1
 GAINPDEF = 0.1
-<<<<<<< HEAD
-DTERMPDEF = 0.1
-=======
+
 DTERMPDEF = 0.1 # rms amplitude of D-terms if not specified in array file
 DTERMPDEF_RESID = 0.01 # rms *residual* amplitude of D-terms (random, unknown contribution)
->>>>>>> edc864b2
+
 
 # Sgr A* Kernel Values (Bower et al., in uas/cm^2)
 FWHM_MAJ = 1.309 * 1000 # in uas
