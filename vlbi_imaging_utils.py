# vlbi_imaging_utils.py
# Andrew Chael, 10/15/2015
# Utilities for generating and manipulating VLBI images, datasets, and arrays

# TODO 
# img.imvec and obs.obsdata is not a copy!!! what else? is there anything that overwrites??
# check factor of sqrt(2) in the blnoise function!
# how do we scale sefds/sigmas in jones noise vs normal noise? 
# discuss the calibration flags -- do they make sense / are they being applied properly? 

import string
import numpy as np
import numpy.lib.recfunctions as rec
import matplotlib.pyplot as plt
import scipy.signal
import scipy.optimize as opt
import itertools as it
import astropy.io.fits as fits
import datetime
import writeData
import oifits_new as oifits
import time as ttime
import pulses
#from mpl_toolkits.basemap import Basemap # for plotting baselines on globe

##################################################################################################
# Constants
##################################################################################################
EP = 1.0e-15
C = 299792458.0
DEGREE = np.pi/180.
HOUR = (180./12.)*DEGREE
RADPERAS = DEGREE/3600
RADPERUAS = RADPERAS*1.e-6

# Telescope elevation cuts (degrees) 
ELEV_LOW = 15.0
ELEV_HIGH = 85.0

# Default Optical Depth and std. dev % on gain
TAUDEF = 0.1
GAINPDEF = 0.1
<<<<<<< HEAD
DTERMPDEF = 0.1
=======
DTERMPDEF = 0.1 # rms amplitude of D-terms if not specified in array file
DTERMPDEF_RESID = 0.01 # rms *residual* amplitude of D-terms (random, unknown contribution)
>>>>>>> 4092631f

# Sgr A* Kernel Values (Bower et al., in uas/cm^2)
FWHM_MAJ = 1.309 * 1000 # in uas
FWHM_MIN = 0.64 * 1000
POS_ANG = 78 # in degree, E of N

# Observation recarray datatypes
DTARR = [('site', 'a32'), ('x','f8'), ('y','f8'), ('z','f8'), 
         ('sefdr','f8'),('sefdl','f8'),('dr','c16'),('dl','c16'),
         ('fr_par','f8'),('fr_elev','f8'),('fr_off','f8')]

DTPOL = [('time','f8'),('tint','f8'),
         ('t1','a32'),('t2','a32'),
         ('tau1','f8'),('tau2','f8'),
         ('u','f8'),('v','f8'),
         ('vis','c16'),('qvis','c16'),('uvis','c16'),('vvis','c16'),
         ('sigma','f8'),('qsigma','f8'),('usigma','f8'),('vsigma','f8')]

DTBIS = [('time','f8'),('t1','a32'),('t2','a32'),('t3','a32'),
         ('u1','f8'),('v1','f8'),('u2','f8'),('v2','f8'),('u3','f8'),('v3','f8'),
         ('bispec','c16'),('sigmab','f8')]
                                             
DTCPHASE = [('time','f8'),('t1','a32'),('t2','a32'),('t3','a32'),
            ('u1','f8'),('v1','f8'),('u2','f8'),('v2','f8'),('u3','f8'),('v3','f8'),
            ('cphase','f8'),('sigmacp','f8')]
            
DTCAMP = [('time','f8'),('t1','a32'),('t2','a32'),('t3','a32'),('t4','a32'),
          ('u1','f8'),('v1','f8'),('u2','f8'),('v2','f8'),
          ('u3','f8'),('v3','f8'),('u4','f8'),('v4','f8'),
          ('camp','f8'),('sigmaca','f8')]

# Observation fields for plotting and retrieving data        
FIELDS = ['time','tint','u','v','uvdist',
          't1','t2','tau1','tau2',
          'el1','el2','hr_ang1','hr_ang2','par_ang1','par_ang2',
          'vis','amp','phase','snr',
          'qvis','qamp','qphase','qsnr',
          'uvis','uamp','uphase','usnr',
          'vvis','vamp','vphase','vsnr',
          'sigma','qsigma','usigma','vsigma',
          'sigma_phase','qsigma_phase','usigma_phase','vsigma_phase',
          'psigma_phase','msigma_phase',
          'pvis','pamp','pphase','psnr',
          'm','mamp','mphase','msnr']
                  
##################################################################################################
# Classes
##################################################################################################

class Image(object):
    """A radio frequency image array (in Jy/pixel).
    
    Attributes:
    	pulse: The function convolved with pixel value dirac comb for continuous image rep. (function from pulses.py)
        psize: The pixel dimension in radians (float)
        xdim: The number of pixels along the x dimension (int)
        ydim: The number of pixels along the y dimension (int)
        ra: The source Right Ascension (frac hours)
        dec: The source Declination (frac degrees)
        rf: The radio frequency (Hz)
        imvec: The xdim*ydim vector of jy/pixel values (array)
        source: The astrophysical source name (string)
    	mjd: The mjd of the image 
    """
    
    def __init__(self, image, psize, ra, dec, rf=230e9, pulse=pulses.trianglePulse2D, source="SgrA", mjd="0"):
        if len(image.shape) != 2: 
            raise Exception("image must be a 2D numpy array") 
        
        self.pulse = pulse       
        self.psize = float(psize)
        self.xdim = image.shape[1]
        self.ydim = image.shape[0]
        self.imvec = image.flatten() 
                
        self.ra = float(ra) 
        self.dec = float(dec)
        self.rf = float(rf)
        self.source = str(source)
        self.mjd = float(mjd)
        
        self.qvec = []
        self.uvec = []
        self.vvec = []
        
    def add_qu(self, qimage, uimage):
        """Add Q and U images
        """
        
        if len(qimage.shape) != len(uimage.shape):
            raise Exception("image must be a 2D numpy array")
        if qimage.shape != uimage.shape != (self.ydim, self.xdim):
            raise Exception("Q & U image shapes incompatible with I image!") 
        self.qvec = qimage.flatten()
        self.uvec = uimage.flatten()
    
    def add_v(self, vimage):
        """Add V image
        """
        if vimage.shape != (self.ydim, self.xdim):
            raise Exception("V image shape incompatible with I image!") 
        self.vvec = vimage.flatten()
    
    def add_pol(self, qimage, uimage, vimage):
        """Add Q, U, V images
        """
        self.add_qu(qimage, uimage)
        self.add_v(vimage)
        
    def copy(self):
        """Copy the image object"""
        newim = Image(self.imvec.reshape(self.ydim,self.xdim), self.psize, self.ra, self.dec, rf=self.rf, source=self.source, mjd=self.mjd, pulse=self.pulse)
        if len(self.qvec):
            newim.add_qu(self.qvec.reshape(self.ydim,self.xdim), self.uvec.reshape(self.ydim,self.xdim))
        return newim

    def sourcevec(self):
        """Returns the source position vector in geocentric coordinates (at 0h GST)"""
        return np.array([np.cos(self.dec*DEGREE), 0, np.sin(self.dec*DEGREE)])
                
    def flip_chi(self):
        """Change between different conventions for measuring position angle (East of North vs up from x axis)
        """
        self.qvec = - self.qvec
        return
           
    def observe_same(self, obs, sgrscat=False, add_th_noise=True, ampcal=True, opacitycal=True, gainp=GAINPDEF, phasecal=True,
                                                                  jones=False, dcal=True, dtermp=DTERMPDEF, frcal=True,
                                                                  inv_jones=False):
                                                                  
        """Observe the image on the same baselines as an existing observation object
           if sgrscat==True, the visibilites will be blurred by the Sgr A* scattering kernel
           Does NOT add noise
        """
        print "Producing clean visibilities from image . . . "
        obs_out = observe_same_nonoise(self, obs, sgrscat=sgrscat)    
        
        # Jones Matrix Corruption
        if jones:
            print "Applying Jones Matrices and noise to data . . . "
            obs_out = add_jones_and_noise(obs_out, add_th_noise=add_th_noise, opacitycal=opacitycal, 
                                          ampcal=ampcal, gainp=gainp, phasecal=phasecal, dcal=dcal, dtermp=dtermp, frcal=frcal)
            
            
            if inv_jones:
                print "Applying a priori calibration with estimated Jones matrices . . . "
                obs_out = apply_jones_inverse(obs_out, ampcal=ampcal, opacitycal=opacitycal, phasecal=phasecal, dcal=dcal, frcal=frcal)
        
        # No Jones Matrices, Add noise the old way        
        #!AC There is an asymmetry here - we don't offer the ability to not unscale estimated noise using the old way.                                              
        elif add_th_noise:                
            print "Applying gain/phase/thermal noise with a priori calibration . . . "
            obs_out = add_noise(obs_out, opacitycal=opacitycal, ampcal=ampcal, phasecal=phasecal, gainp=gainp, add_th_noise=add_th_noise)
        
        return obs_out
        
    def observe(self, array, tint, tadv, tstart, tstop, bw, 
                sgrscat=False, add_th_noise=True, tau=TAUDEF, gainp=GAINPDEF, opacitycal=True, ampcal=True, phasecal=True,
                jones=False, inv_jones=False, dcal=True, dtermp=DTERMPDEF, frcal=True):
                
        """Observe the image with an array object to produce an obsdata object.
	       tstart and tstop should be hrs in GMST.
           tint and tadv should be seconds.
           tau is the estimated optical depth. This can be a single number or a dictionary giving one tau per site
           if sgrscat==True, the visibilites will be blurred by the Sgr A* scattering kernel at the appropriate frequency
	    """
        
        # Generate empty observation
        print "Generating empty observation file . . . "
        obs = array.obsdata(self.ra, self.dec, self.rf, bw, tint, tadv, tstart, tstop, tau=tau)
        
        # Observe on the same baselines as the empty observation and add noise
        obs = self.observe_same(obs, sgrscat=sgrscat, add_th_noise=add_th_noise, opacitycal=opacitycal,
                                ampcal=ampcal, gainp=gainp, phasecal=phasecal, 
                                jones=jones, inv_jones=inv_jones, dcal=dcal, dtermp=dtermp, frcal=frcal)    
        
        return obs
        
    def display(self, cfun='afmhot', nvec=20, pcut=0.01, plotp=False, interp='gaussian'):
        """Display the image with matplotlib
        """
        # TODO Display circular polarization 
        
        if (interp in ['gauss', 'gaussian', 'Gaussian', 'Gauss']):
            interp = 'gaussian'
        else:
            interp = 'nearest'
            
        plt.figure()
        plt.clf()
        
        image = self.imvec;
        
        if len(self.qvec) and plotp:
            thin = self.xdim/nvec 
            mask = (self.imvec).reshape(self.ydim, self.xdim) > pcut * np.max(self.imvec)
            mask2 = mask[::thin, ::thin]
            x = (np.array([[i for i in range(self.xdim)] for j in range(self.ydim)])[::thin, ::thin])[mask2]
            y = (np.array([[j for i in range(self.xdim)] for j in range(self.ydim)])[::thin, ::thin])[mask2]
            a = (-np.sin(np.angle(self.qvec+1j*self.uvec)/2).reshape(self.ydim, self.xdim)[::thin, ::thin])[mask2]
            b = (np.cos(np.angle(self.qvec+1j*self.uvec)/2).reshape(self.ydim, self.xdim)[::thin, ::thin])[mask2]

            m = (np.abs(self.qvec + 1j*self.uvec)/self.imvec).reshape(self.ydim, self.xdim)
            m[-mask] = 0
            
            plt.suptitle('%s   MJD %i  %.2f GHz' % (self.source, self.mjd, self.rf/1e9), fontsize=20)
            
            # Stokes I plot
            plt.subplot(121)
            im = plt.imshow(image.reshape(self.ydim, self.xdim), cmap=plt.get_cmap(cfun), interpolation=interp, vmin=0)
            plt.colorbar(im, fraction=0.046, pad=0.04, label='Jy/pixel')
            plt.quiver(x, y, a, b,
                       headaxislength=20, headwidth=1, headlength=.01, minlength=0, minshaft=1,
                       width=.01*self.xdim, units='x', pivot='mid', color='k', angles='uv', scale=1.0/thin)
            plt.quiver(x, y, a, b,
                       headaxislength=20, headwidth=1, headlength=.01, minlength=0, minshaft=1,
                       width=.005*self.xdim, units='x', pivot='mid', color='w', angles='uv', scale=1.1/thin)

            xticks = ticks(self.xdim, self.psize/RADPERAS/1e-6)
            yticks = ticks(self.ydim, self.psize/RADPERAS/1e-6)
            plt.xticks(xticks[0], xticks[1])
            plt.yticks(yticks[0], yticks[1])
            plt.xlabel('Relative RA ($\mu$as)')
            plt.ylabel('Relative Dec ($\mu$as)')
            plt.title('Stokes I')
        
            # m plot
            plt.subplot(122)
            im = plt.imshow(m, cmap=plt.get_cmap('winter'), interpolation=interp, vmin=0, vmax=1)
            plt.colorbar(im, fraction=0.046, pad=0.04, label='|m|')
            plt.quiver(x, y, a, b,
                   headaxislength=20, headwidth=1, headlength=.01, minlength=0, minshaft=1,
                   width=.01*self.xdim, units='x', pivot='mid', color='k', angles='uv', scale=1.0/thin)
            plt.quiver(x, y, a, b,
                   headaxislength=20, headwidth=1, headlength=.01, minlength=0, minshaft=1,
                   width=.005*self.xdim, units='x', pivot='mid', color='w', angles='uv', scale=1.1/thin)
            plt.xticks(xticks[0], xticks[1])
            plt.yticks(yticks[0], yticks[1])
            plt.xlabel('Relative RA ($\mu$as)')
            plt.ylabel('Relative Dec ($\mu$as)')
            plt.title('m (above %0.2f max flux)' % pcut)
        
        else:
            plt.subplot(111)    
            plt.title('%s   MJD %i  %.2f GHz' % (self.source, self.mjd, self.rf/1e9), fontsize=20)
            
            im = plt.imshow(image.reshape(self.ydim,self.xdim), cmap=plt.get_cmap(cfun), interpolation=interp)
            plt.colorbar(im, fraction=0.046, pad=0.04, label='Jy/pixel')
            xticks = ticks(self.xdim, self.psize/RADPERAS/1e-6)
            yticks = ticks(self.ydim, self.psize/RADPERAS/1e-6)
            plt.xticks(xticks[0], xticks[1])
            plt.yticks(yticks[0], yticks[1])
            plt.xlabel('Relative RA ($\mu$as)')
            plt.ylabel('Relative Dec ($\mu$as)')   
        
        plt.show(block=False)
            
    def save_txt(self, fname):
        """Save image data to text file"""
        
        # Coordinate values
        pdimas = self.psize/RADPERAS
        xs = np.array([[j for j in range(self.xdim)] for i in range(self.ydim)]).reshape(self.xdim*self.ydim,1)
        xs = pdimas * (xs[::-1] - self.xdim/2.0)
        ys = np.array([[i for j in range(self.xdim)] for i in range(self.ydim)]).reshape(self.xdim*self.ydim,1)
        ys = pdimas * (ys[::-1] - self.xdim/2.0)
        
        # If V values but no Q/U values, make Q/U zero  
        if len(self.vvec) and not len(self.qvec): 
            self.qvec = 0*self.vvec
            self.uvec = 0*self.vvec
            
        # Format Data            
        if len(self.qvec) and len(self.vvec):
            outdata = np.hstack((xs, ys, (self.imvec).reshape(self.xdim*self.ydim, 1),
                                         (self.qvec).reshape(self.xdim*self.ydim, 1),
                                         (self.uvec).reshape(self.xdim*self.ydim, 1), 
                                         (self.vvec).reshape(self.xdim*self.ydim, 1)))
            hf = "x (as)     y (as)       I (Jy/pixel)  Q (Jy/pixel)  U (Jy/pixel)  V (Jy/pixel)"

            fmts = "%10.10f %10.10f %10.10f %10.10f %10.10f %10.10f"
            
        elif len(self.qvec):
            outdata = np.hstack((xs, ys, (self.imvec).reshape(self.xdim*self.ydim, 1),
                                         (self.qvec).reshape(self.xdim*self.ydim, 1),
                                         (self.uvec).reshape(self.xdim*self.ydim, 1)))
            hf = "x (as)     y (as)       I (Jy/pixel)  Q (Jy/pixel)  U (Jy/pixel)"

            fmts = "%10.10f %10.10f %10.10f %10.10f %10.10f"
            
        else:
            outdata = np.hstack((xs, ys, (self.imvec).reshape(self.xdim*self.ydim, 1)))
            hf = "x (as)     y (as)       I (Jy/pixel)"
            fmts = "%10.10f %10.10f %10.10f"
     
        # Header
        head = ("SRC: %s \n" % self.source +
                    "RA: " + rastring(self.ra) + "\n" + "DEC: " + decstring(self.dec) + "\n" +
                    "MJD: %.4f \n" % self.mjd + 
                    "RF: %.4f GHz \n" % (self.rf/1e9) + 
                    "FOVX: %i pix %f as \n" % (self.xdim, pdimas * self.xdim) +
                    "FOVY: %i pix %f as \n" % (self.ydim, pdimas * self.ydim) +
                    "------------------------------------\n" + hf)
         
        # Save
        np.savetxt(fname, outdata, header=head, fmt=fmts)

    def save_fits(self, fname):
        """Save image data to FITS file"""
                
        # Create header and fill in some values
        header = fits.Header()
        header['OBJECT'] = self.source
        header['CTYPE1'] = 'RA---SIN'
        header['CTYPE2'] = 'DEC--SIN'
        header['CDELT1'] = -self.psize/DEGREE
        header['CDELT2'] = self.psize/DEGREE
        header['OBSRA'] = self.ra * 180/12.
        header['OBSDEC'] = self.dec
        header['FREQ'] = self.rf
        header['MJD'] = self.mjd
        header['TELESCOP'] = 'VLBI'
        header['BUNIT'] = 'JY/PIXEL'
        header['STOKES'] = 'I'
        
        # Create the fits image
        image = np.reshape(self.imvec,(self.ydim,self.xdim))[::-1,:] #flip y axis!
        hdu = fits.PrimaryHDU(image, header=header)
        hdulist = [hdu]
        if len(self.qvec):
            qimage = np.reshape(self.qvec,(self.xdim,self.ydim))[::-1,:]
            uimage = np.reshape(self.uvec,(self.xdim,self.ydim))[::-1,:]
            header['STOKES'] = 'Q'
            hduq = fits.ImageHDU(qimage, name='Q', header=header)
            header['STOKES'] = 'U'
            hduu = fits.ImageHDU(uimage, name='U', header=header)
            hdulist = [hdu, hduq, hduu]       
        if len(self.vvec): 
            vimage = np.reshape(self.vvec,(self.xdim,self.ydim))[::-1,:]            
            header['STOKES'] = 'V'
            hduv = fits.ImageHDU(vimage, name='V', header=header)
            hdulist.append(hduv)     
        
        hdulist = fits.HDUList(hdulist)
      
        # Save fits 
        hdulist.writeto(fname, clobber=True)
        
        return
                
##################################################################################################        
class Array(object):
    """A VLBI array of telescopes with locations and SEFDs
    
        Attributes:
        tarr: The array of telescope data (name, x, y, z, sefdr,sefdl,dr,dl, fr_par_angle, fr_elev_angle, fr_offset)
        where x,y,z are geocentric coordinates.
    """   
    
    def __init__(self, tarr):
        self.tarr = tarr
        
        # Dictionary of array indices for site names
        self.tkey = {self.tarr[i]['site']: i for i in range(len(self.tarr))}
            
    def listbls(self):
        """List all baselines"""
 
        bls = []
        for i1 in sorted(self.tarr['site']):
            for i2 in sorted(self.tarr['site']):
                if not ([i1,i2] in bls) and not ([i2,i1] in bls) and i1 != i2:
                    bls.append([i1,i2])
                    
        return np.array(bls)
            
    def obsdata(self, ra, dec, rf, bw, tint, tadv, tstart, tstop, mjd=0.0, tau=TAUDEF):
        """Generate u,v points and baseline errors for the array.
           Return an Observation object with no visibilities.
           tstart and tstop are hrs in GMST
           tint and tadv are seconds.
           rf and bw are Hz
           ra is fractional hours
           dec is fractional degrees
           tau can be a single number or a dictionary giving one per site
        """
        
        if mjdtogmt(mjd)-tstart > 1e-9:
            raise Exception("Initial time is greater than given mjd!")
            
        # Set up coordinate system
        sourcevec = np.array([np.cos(dec*DEGREE), 0, np.sin(dec*DEGREE)])
        projU = np.cross(np.array([0,0,1]), sourcevec)
        projU = projU / np.linalg.norm(projU)
        projV = -np.cross(projU, sourcevec)
        
        # Set up time start and steps
        tstep = tadv/3600.0
        if tstop < tstart:
            tstop = tstop + 24.0;
        
        # Wavelength
        l = C/rf 
        
        # Observing times
        times = np.arange(tstart, tstop, tstep)

        # Generate uv points at all times
        outlist = []        
        for k in xrange(len(times)):
            time = times[k]
            theta = np.mod((time-ra)*HOUR, 2*np.pi)
            blpairs = []
            for i1 in xrange(len(self.tarr)):
                for i2 in xrange(len(self.tarr)):
                    coord1 = np.array((self.tarr[i1]['x'], self.tarr[i1]['y'], self.tarr[i1]['z']))
                    coord2 = np.array((self.tarr[i2]['x'], self.tarr[i2]['y'], self.tarr[i2]['z']))
                    if (i1!=i2 and
                        i1 < i2 and # This is the right condition for uvfits save
                        #self.tarr[i1]['z'] <= self.tarr[i2]['z'] and # Choose the north one first
                        not ((i2, i1) in blpairs) and # This cuts out the conjugate baselines
                        elevcut(earthrot(coord1, theta), sourcevec) and 
                        elevcut(earthrot(coord2, theta), sourcevec)):
                        
                        # Optical Depth
                        if type(tau) == dict:
                            try: 
                                tau1 = tau[i1]
                                tau2 = tau[i2]
                            except KeyError:
                                tau1 = tau2 = TAUDEF
                        else:
                            tau1 = tau2 = tau
                        
                        
                        # Noise - #!AC AA TODO Should this factor of sqrt(2) be inside the blnoise function?
                        sig_rr = np.sqrt(2.0)*blnoise(self.tarr[i1]['sefdr'], self.tarr[i2]['sefdr'], tint, bw)
                        sig_ll = np.sqrt(2.0)*blnoise(self.tarr[i1]['sefdl'], self.tarr[i2]['sefdl'], tint, bw)
                        sig_rl = np.sqrt(2.0)*blnoise(self.tarr[i1]['sefdr'], self.tarr[i2]['sefdl'], tint, bw)
                        sig_lr = np.sqrt(2.0)*blnoise(self.tarr[i1]['sefdl'], self.tarr[i2]['sefdr'], tint, bw)
                        
                        # Append data to list   
                        blpairs.append((i1,i2))
                        outlist.append(np.array((
                                  time,
                                  tint, # Integration 
                                  self.tarr[i1]['site'], # Station 1
                                  self.tarr[i2]['site'], # Station 2
                                  tau1, # Station 1 optical depth
                                  tau2, # Station 1 optical depth
                                  np.dot(earthrot(coord1 - coord2, theta)/l, projU), # u (lambda)
                                  np.dot(earthrot(coord1 - coord2, theta)/l, projV), # v (lambda)
                                  0.0, # I Visibility (Jy)
                                  0.0, # Q Visibility
                                  0.0, # U Visibility
                                  0.0, # V Visibilities
                                  0.5*np.sqrt(sig_rr**2 + sig_ll**2), # I Sigma (Jy)
                                  0.5*np.sqrt(sig_rl**2 + sig_lr**2), # Q Sigma 
                                  0.5*np.sqrt(sig_rl**2 + sig_lr**2), # U Sigma
                                  0.5*np.sqrt(sig_rr**2 + sig_ll**2)  # V Sigma
                                ), dtype=DTPOL
                                ))
                                
        obsarr = np.array(outlist)
         
        if not len(obsarr):
            raise Exception("No mutual visibilities in the specified time range!")
            
        # Return
        obs = Obsdata(ra, dec, rf, bw, np.array(outlist), self.tarr, source=str(ra) + ":" + str(dec), mjd=mjd)      
        return obs
     
    def save_array(self, fname):
        """Save the array data in a text file"""

        out = ("#Site      X(m)             Y(m)             Z(m)           "+
                    "SEFDR      SEFDL     FR_PAR   FR_EL   FR_OFF  "+
                    "DR_RE    DR_IM    DL_RE    DL_IM   \n")
        for scope in range(len(self.tarr)):
            dat = (self.tarr[scope]['site'], 
                   self.tarr[scope]['x'], self.tarr[scope]['y'], self.tarr[scope]['z'], 
                   self.tarr[scope]['sefdr'], self.tarr[scope]['sefdl'],
                   self.tarr[scope]['fr_par'], self.tarr[scope]['fr_elev'], self.tarr[scope]['fr_off'],
                   self.tarr[scope]['dr'].real, self.tarr[scope]['dr'].imag, self.tarr[scope]['dl'].real, self.tarr[scope]['dl'].imag
                  )
            out += "%-8s %15.5f  %15.5f  %15.5f  %8.2f   %8.2f  %5.2f   %5.2f   %5.2f  %8.4f %8.4f %8.4f %8.4f \n" % dat
        f = open(fname,'w')
        f.write(out)
        f.close()
        return 
         
#    def plotbls(self):
#        """Plot all baselines on a globe"""
#        
#        lat = []
#        lon = []
#        for t1 in range(len(tarr)):
#            (x,y,z) = (self.tarr[t1]['x'], self.tarr[t1]['y'], self.tarr[t1]['z'])
#            lon.append(np.arctan2(y, x)/DEGREE)
#            lat.append(90 - np.arccos(z/np.sqrt(x**2 + y**2 + z**2))/DEGREE)

#        map = Basemap(projection='moll', lon_0=-90)
#        map.drawmapboundary(fill_color='blue')
#        map.fillcontinents(color='green', lake_color='blue')
#        map.drawcoastlines()
#        for i in range(len(lon)):
#            for j in range(len(lon)):
#                x,y = map([lon[i],lon[j]], [lat[i],lat[j]])
#                map.plot(x, y, marker='D', color='r')
#        
#        plt.show()
        
##################################################################################################        
class Obsdata(object):
    """A VLBI observation of visibility amplitudes and phases. 
    
       Attributes:
        source: the source name
        ra: the source right ascension (frac. hours)
        dec: the source declination (frac. degrees)
        mjd: the observation start date 
        tstart: the observation start time (GMT, frac. hr.)
        tstop: the observation end time (GMT, frac. hr.)
        rf: the observing frequency (Hz)
        bw: the observing bandwidth (Hz)
        ampcal: amplitudes calibrated T/F
        phasecal: phases calibrated T/F
        data: recarray with the data (time, t1, t2, tint, u, v, vis, qvis, uvis, vvis, sigma, qsigma, usigma, vsigma)
    """
    
    def __init__(self, ra, dec, rf, bw, datatable, tarr, source="SgrA", mjd=0, ampcal=True, phasecal=True, opacitycal=True, dcal=True, frcal=True):
        
        if len(datatable) == 0:
            raise Exception("No data in input table!")
        if (datatable.dtype != DTPOL):
            raise Exception("Data table should be a recarray with datatable.dtype = %s" % DTPOL)
        
        # Set the various parameters
        self.source = str(source)
        self.ra = float(ra)
        self.dec = float(dec)
        self.rf = float(rf)
        self.bw = float(bw)
        self.ampcal = bool(ampcal)
        self.phasecal = bool(phasecal)
        self.opacitycal = bool(opacitycal)
        self.dcal = bool(dcal)
        self.frcal = bool(frcal)
        
        self.tarr = tarr
        
        # Dictionary of array indices for site names
        self.tkey = {self.tarr[i]['site']: i for i in range(len(self.tarr))}
        
        # Time partition the datatable
        datalist = []
        for key, group in it.groupby(datatable, lambda x: x['time']):
            datalist.append(np.array([obs for obs in group]))
        
        # Remove conjugate baselines
        obsdata = []
        for tlist in datalist:
            blpairs = []
            for dat in tlist:
                if not (set((dat['t1'], dat['t2']))) in blpairs:
                     # Reverse the baseline if not north
                     #if (self.tarr[self.tkey[dat['t1']]]['z']) <= (self.tarr[self.tkey[dat['t2']]]['z']):
                     # Reverse the baseline in the right order for uvfits:
                     if(self.tkey[dat['t1']] < self.tkey[dat['t2']]):                        
                        (dat['t1'], dat['t2']) = (dat['t2'], dat['t1'])
                        dat['u'] = -dat['u']
                        dat['v'] = -dat['v']
                        dat['vis'] = np.conj(dat['vis'])
                        dat['uvis'] = np.conj(dat['uvis'])
                        dat['qvis'] = np.conj(dat['qvis'])
                        dat['vvis'] = np.conj(dat['vvis'])

                     # Append the data point
                     blpairs.append(set((dat['t1'],dat['t2'])))    
                     obsdata.append(dat) 

        obsdata = np.array(obsdata, dtype=DTPOL)
        
        # Sort the data by time
        obsdata = obsdata[np.argsort(obsdata, order=['time','t1'])]
        
        # Save the data             
        self.data = obsdata
            
        # Get tstart, mjd and tstop
        times = self.unpack(['time'])['time']
        self.tstart = times[0]
        self.mjd = fracmjd(mjd, self.tstart)
        self.tstop = times[-1]
        if self.tstop < self.tstart: 
            self.tstop += 24.0
  
    def copy(self):
        """Copy the observation object"""
        newobs = Obsdata(self.ra, self.dec, self.rf, self.bw, self.data, self.tarr, source=self.source, mjd=self.mjd, 
                         ampcal=self.ampcal, phasecal=self.phasecal, opacitycal=self.opacitycal, dcal=self.dcal, frcal=self.frcal)
        return newobs
        
    def data_conj(self):
        """Return a data array of same format as self.data but including all conjugate baselines"""
        
        data = np.empty(2*len(self.data), dtype=DTPOL)        
        
        # Add the conjugate baseline data
        for f in DTPOL:
            f = f[0]
            if f in ["t1", "t2", "tau1", "tau2"]:
                if f[-1]=='1': f2 = f[:-1]+'2'
                else: f2 = f[:-1]+'1'
                data[f] = np.hstack((self.data[f], self.data[f2]))
            elif f in ["u","v"]:
                data[f] = np.hstack((self.data[f], -self.data[f]))
            elif f in ["vis","qvis","uvis","vvis"]:
                data[f] = np.hstack((self.data[f], np.conj(self.data[f])))
            else:
                data[f] = np.hstack((self.data[f], self.data[f]))
        
        # Sort the data by time
        #!AC TODO should we apply some sorting within equal times? 
        data = data[np.argsort(data['time'])]
        return data

    def tlist(self, conj=False):
        """Return partitioned data in a list of equal time observations"""
        
        if conj: 
            data = self.data_conj()
        else: 
            data = self.data
        
        # Use itertools groupby function to partition the data
        datalist = []
        for key, group in it.groupby(data, lambda x: x['time']):
            datalist.append(np.array([obs for obs in group]))
        
        return np.array(datalist)
                
    def unpack_bl(self, site1, site2, in_fields, ang_unit='deg'):
        """Unpack the data over time on the selected baseline"""

        # If we only specify one field
        fields=['time']
        if type(in_fields) == str: fields.append(in_fields)
        else: 
            for i in range(len(in_fields)): fields.append(in_fields[i])
            
        # Get field data on selected baseline   
        allout = []    
        
        # Get the data from data table on the selected baseline
        tlist = self.tlist(conj=True)
        for scan in tlist:
            for obs in scan:
                if (obs['t1'], obs['t2']) == (site1, site2):
                    obs = np.array([obs])
                    out = self.unpack_dat(obs, fields, ang_unit=ang_unit)             
                    allout.append(out)
        return np.array(allout)            
    
    def unpack(self, fields, conj=False, ang_unit='deg', mode='all'):
        
        if not mode in ('time', 'all'):
            raise Exception("possible options for mode are 'time' and 'all'")
                    
        # If we only specify one field
        if type(fields) == str: fields = [fields]
        
        if mode=='all':    
            if conj:
                data = self.data_conj()     
            else:
                data = self.data
            allout=self.unpack_dat(data, fields, ang_unit=ang_unit)
        elif mode=='time':
            allout=[]
            tlist = self.tlist(conj=True)
            for scan in tlist:
                out=self.unpack_dat(scan, fields, ang_unit=ang_unit)
                allout.append(out)
        
        return np.array(allout)
    
    def unpack_dat(self, data, fields, conj=False, ang_unit='deg'):
        """Return a recarray of all the data for the given fields from the data table
           If conj=True, will return conjugate baselines"""
       
        if ang_unit=='deg': angle=DEGREE
        else: angle = 1.0
        
        # Get field data    
        allout = []    
        for field in fields:
            if field in ["u","v","tint","time","tau1","tau2"]: 
                out = data[field]
                ty = 'f8'
            elif field in ["uvdist"]: 
                out = np.abs(data['u'] + 1j * data['v'])
                ty = 'f8'
            elif field in ["t1","el1","par_ang1","hr_ang1"]: 
                sites = data["t1"]
                keys = [self.tkey[site] for site in sites]
                tdata = self.tarr[keys]
                out = sites
                ty = 'a32'
            elif field in ["t2","el2","par_ang2","hr_ang2"]: 
                sites = data["t2"]
                keys = [self.tkey[site] for site in sites]
                tdata = self.tarr[keys]
                out = sites
                ty = 'a32'
            elif field in ["vis","amp","phase","snr","sigma","sigma_phase"]: 
                out = data['vis']
                sig = data['sigma']
                ty = 'c16'
            elif field in ["qvis","qamp","qphase","qsnr","qsigma","qsigma_phase"]: 
                out = data['qvis']
                sig = data['qsigma']
                ty = 'c16'
            elif field in ["uvis","uamp","uphase","usnr","usigma","usigma_phase"]: 
                out = data['uvis']
                sig = data['usigma']
                ty = 'c16'
            elif field in ["vvis","vamp","vphase","vsnr","vsigma","vsigma_phase"]: 
                out = data['vvis']
                sig = data['vsigma']
                ty = 'c16'               
            elif field in ["pvis","pamp","pphase","psnr","psigma","psigma_phase"]: 
                out = data['qvis'] + 1j * data['uvis']
                sig = np.sqrt(data['qsigma']**2 + data['usigma']**2)
                ty = 'c16'
            elif field in ["m","mamp","mphase","msnr","msigma","msigma_phase"]: 
                out = (data['qvis'] + 1j * data['uvis']) / data['vis']
                sig = merr(data['sigma'], data['qsigma'], data['usigma'], data['vis'], out)
                ty = 'c16'
            
            else: raise Exception("%s is not valid field \n" % field + 
                                  "valid field values are " + string.join(FIELDS)) 

            # Elevation and Parallactic Angles
            if field in ["el1","el2"]:
                thetas = np.mod((data['time']-self.ra)*HOUR, 2*np.pi)
                coords = tdata[['x','y','z']].view(('f8', 3))
                el_angle = elev(earthrot(coords, thetas), self.sourcevec())
                out=el_angle/angle
                ty = 'f8'
            if field in ["hr_ang1","hr_ang2"]:
                coords = tdata[['x','y','z']].view(('f8', 3))
                latlon = xyz_2_latlong(coords)
                hr_angles = hr_angle(data['time']*HOUR, latlon[:,1], self.ra*HOUR)
                out = hr_angles/angle
                ty = 'f8'
            if field in ["par_ang1","par_ang2"]:
                coords = tdata[['x','y','z']].view(('f8', 3))
                latlon = xyz_2_latlong(coords)
                hr_angles = hr_angle(data['time']*HOUR, latlon[:,1], self.ra*HOUR)
                par_ang = par_angle(hr_angles, latlon[:,0], self.dec*DEGREE)
                out = par_ang/angle
                ty = 'f8'
                                
            # Get arg/amps/snr
            if field in ["amp", "qamp", "uamp","vamp","pamp","mamp"]: 
                out = np.abs(out)
                ty = 'f8'
            elif field in ["phase", "qphase", "uphase", "vphase","pphase", "mphase"]: 
                out = np.angle(out)/angle
                ty = 'f8'
            elif field in ["sigma","qsigma","usigma","vsigma","psigma","msigma"]:
                out = np.abs(sig)
                ty = 'f8'
            elif field in ["sigma_phase","qsigma_phase","usigma_phase","vsigma_phase","psigma_phase","msigma_phase"]:
                out = np.abs(sig)/np.abs(out)/angle
                ty = 'f8'                                                
            elif field in ["snr", "qsnr", "usnr", "vsnr", "psnr", "msnr"]:
                out = np.abs(out)/np.abs(sig)
                ty = 'f8'
                                            
            # Reshape and stack with other fields
            out = np.array(out, dtype=[(field, ty)])
            if len(allout) > 0:
                allout = rec.merge_arrays((allout, out), asrecarray=True, flatten=True)
            else:
                allout = out
            
        return allout
    
    def sourcevec(self):
        """Returns the source position vector in geocentric coordinates (at 0h GST)"""
        return np.array([np.cos(self.dec*DEGREE), 0, np.sin(self.dec*DEGREE)])
        
    def res(self):
        """Return the nominal resolution of the observation in radian"""
        return 1.0/np.max(self.unpack('uvdist')['uvdist'])
        
    def bispectra(self, vtype='vis', mode='time', count='min'):
        """Return all independent equal time bispectrum values
           Independent triangles are chosen to contain the minimum sefd station in the scan
           Set count='max' to return all bispectrum values
           Get Q, U, P bispectra by changing vtype
        """

        if not mode in ('time', 'all'):
            raise Exception("possible options for mode are 'time' and 'all'")
        if not count in ('min', 'max'):
            raise Exception("possible options for count are 'min' and 'max'")
        if not vtype in ('vis','qvis','uvis','vvis','pvis'):
            raise Exception("possible options for vtype are 'vis','qvis','uvis','vvis','pvis'")
            
        # Generate the time-sorted data with conjugate baselines
        tlist = self.tlist(conj=True)    
        outlist = []
        bis = []
        for tdata in tlist:
            time = tdata[0]['time']
            sites = list(set(np.hstack((tdata['t1'],tdata['t2']))))
                                        
            # Create a dictionary of baselines at the current time incl. conjugates;
            l_dict = {}
            for dat in tdata:
                l_dict[(dat['t1'], dat['t2'])] = dat
            
            # Determine the triangles in the time step
            if count == 'min':
                # If we want a minimal set, choose triangles with the minimum sefd reference
                # Unless there is no sefd data, in which case choose the northernmost
                #!AC This should probably be an sefdr + sefdl average
                if len(set(self.tarr['sefdr'])) > 1:
                    ref = sites[np.argmin([self.tarr[self.tkey[site]]['sefdr'] for site in sites])]
                else:
                    ref = sites[np.argmax([self.tarr[self.tkey[site]]['z'] for site in sites])]
                sites.remove(ref)
                
                # Find all triangles that contain the ref                    
                tris = list(it.combinations(sites,2))
                tris = [(ref, t[0], t[1]) for t in tris]
            elif count == 'max':
                # Find all triangles
                tris = list(it.combinations(sites,3))
            
            # Generate bispectra for each triangle
            for tri in tris:
                # The ordering is north-south
                a1 = np.argmax([self.tarr[self.tkey[site]]['z'] for site in tri])
                a3 = np.argmin([self.tarr[self.tkey[site]]['z'] for site in tri])
                a2 = 3 - a1 - a3
                tri = (tri[a1], tri[a2], tri[a3])
                    
                # Select triangle entries in the data dictionary
                try:
                    l1 = l_dict[(tri[0], tri[1])]
                    l2 = l_dict[(tri[1],tri[2])]
                    l3 = l_dict[(tri[2], tri[0])]
                except KeyError:
                    continue
                    
                # Choose the appropriate polarization and compute the bs and err
                if vtype in ["vis", "qvis", "uvis","vvis"]:
                    if vtype=='vis':  sigmatype='sigma'
                    if vtype=='qvis': sigmatype='qsigma'
                    if vtype=='uvis': sigmatype='usigma'
                    if vtype=='vvis': sigmatype='vsigma'
                    
                    p1 = l1[vtype]
                    p2 = l2[vtype]
                    p3 = l3[vtype]
                    
                    var1 = l1[sigmatype]**2 
                    var2 = l2[sigmatype]**2                                                        
                    var3 = l3[sigmatype]**2                                                        
                                                                                                                                                      
                elif vtype == "pvis":
                    p1 = l1['qvis'] + 1j*l2['uvis']
                    p2 = l2['qvis'] + 1j*l2['uvis']
                    p3 = l3['qvis'] + 1j*l3['uvis']
                    bi = p1 * p2 * p3
                    
                    var1 = l1['qsigma']**2 + l1['usigma']**2
                    var2 = l2['qsigma']**2 + l2['usigma']**2
                    var3 = l3['qsigma']**2 + l3['usigma']**2                                                                                                     
                
                bi = p1*p2*p3
                bisig = np.abs(bi) * np.sqrt(var1/np.abs(p1)**2 +  
                                             var2/np.abs(p2)**2 + 
                                             var3/np.abs(p3)**2)
                #Katie's 2nd + 3rd order corrections - see CHIRP supplement
                bisig = np.sqrt(bisig**2 + var1*var2*np.abs(p3)**2 +  
                                           var1*var3*np.abs(p2)**2 +  
                                           var2*var3*np.abs(p1)**2 +  
                                           var1*var2*var3)                                                               
                
                # Append to the equal-time list
                bis.append(np.array((time, tri[0], tri[1], tri[2], 
                                     l1['u'], l1['v'], l2['u'], l2['v'], l3['u'], l3['v'],
                                     bi, bisig), dtype=DTBIS))                 
            
            # Append equal time bispectra to outlist    
            if mode=='time' and len(bis) > 0:
                outlist.append(np.array(bis))
                bis = []    
     
        if mode=='all':
            outlist = np.array(bis)
        
        return np.array(outlist)
   
        
    def c_phases(self, vtype='vis', mode='time', count='min', ang_unit='deg'):
        """Return all independent equal time closure phase values
           Independent triangles are chosen to contain the minimum sefd station in the scan
           Set count='max' to return all closure phases
        """

        if not mode in ('time', 'all'):
            raise Exception("possible options for mode are 'time' and 'all'")  
        if not count in ('max', 'min'):
            raise Exception("possible options for count are 'max' and 'min'")  
        if not vtype in ('vis','qvis','uvis','vvis','pvis'):
            raise Exception("possible options for vtype are 'vis','qvis','uvis','vvis','pvis'")
                
        if ang_unit=='deg': angle=DEGREE
        else: angle = 1.0
                    
        # Get the bispectra data
        bispecs = self.bispectra(vtype=vtype, mode='time', count=count)
        
        # Reformat into a closure phase list/array
        outlist = []
        cps = []
        for bis in bispecs:
            for bi in bis:
                if len(bi) == 0: continue
                bi.dtype.names = ('time','t1','t2','t3','u1','v1','u2','v2','u3','v3','cphase','sigmacp')
                bi['sigmacp'] = bi['sigmacp']/np.abs(bi['cphase'])/angle
                bi['cphase'] = (np.angle(bi['cphase'])/angle).real
                cps.append(bi.astype(np.dtype(DTCPHASE)))
            if mode == 'time' and len(cps) > 0:
                outlist.append(np.array(cps))
                cps = []
                
        if mode == 'all':
            outlist = np.array(cps)

<<<<<<< HEAD
        return outlist    

    def unique_c_phases(self):
        """Return all unique closure phase triangles
        """
        biarr = self.bispectra(mode="all", count="min")
        catsites = np.vstack((np.vstack((biarr['t1'],biarr['t2'])), biarr['t3'] ))
        uniqueclosure = np.vstack({tuple(row) for row in catsites.T})
        return uniqueclosure
=======
        return np.array(outlist)    
>>>>>>> 4092631f
         
    def c_amplitudes(self, vtype='vis', mode='time', count='min'):
        """Return equal time closure amplitudes
           Set count='max' to return all closure amplitudes up to inverses
        """ 
        
        if not mode in ('time','all'):
            raise Exception("possible options for mode are 'time' and 'all'")
        if not count in ('max', 'min'):
            raise Exception("possible options for count are 'max' and 'min'")  
        if not vtype in ('vis','qvis','uvis','vvis','pvis'):
            raise Exception("possible options for vtype are 'vis','qvis','uvis','vvis','pvis'")
                    
        tlist = self.tlist(conj=True) 
        outlist = []
        cas = []
        for tdata in tlist:
            time = tdata[0]['time']
            sites = np.array(list(set(np.hstack((tdata['t1'],tdata['t2'])))))
            if len(sites) < 4:
                continue
                                            
            # Create a dictionary of baselines at the current time incl. conjugates;
            l_dict = {}
            for dat in tdata:
                l_dict[(dat['t1'], dat['t2'])] = dat
            
            if count == 'min':
                # If we want a minimal set, choose the minimum sefd reference
                # !AC this should probably be an sefdr + sefdl average
                sites = sites[np.argsort([self.tarr[self.tkey[site]]['sefdr'] for site in sites])]
                ref = sites[0]
                
                # Loop over other sites >=3 and form minimal closure amplitude set
                for i in xrange(3, len(sites)):
                    blue1 = l_dict[ref, sites[i]] #!!
                    for j in xrange(1, i):
                        if j == i-1: k = 1
                        else: k = j+1
                        
                        red1 = l_dict[sites[i], sites[j]]
                        red2 = l_dict[ref, sites[k]]
                        blue2 = l_dict[sites[j], sites[k]] 
                        
                        # Compute the closure amplitude and the error
                        if vtype in ["vis", "qvis", "uvis", "vvis"]:
                            if vtype=='vis':  sigmatype='sigma'
                            if vtype=='qvis': sigmatype='qsigma'
                            if vtype=='uvis': sigmatype='usigma'
                            if vtype=='vvis': sigmatype='vsigma'
                            
                            var1 = blue1[sigmatype]**2
                            var2 = blue2[sigmatype]**2
                            var3 = red1[sigmatype]**2
                            var4 = red2[sigmatype]**2
                            
                            p1 = amp_debias(blue1[vtype], e1)
                            p2 = amp_debias(blue2[vtype], e2)
                            p3 = amp_debias(red1[vtype], e3)
                            p4 = amp_debias(red2[vtype], e4)
                                                                             
                        elif vtype == "pvis":
                            var1 = blue1['qsigma']**2 + blue1['usigma']**2
                            var2 = blue2['qsigma']**2 + blue2['usigma']**2
                            var3 = red1['qsigma']**2 + red1['usigma']**2
                            var4 = red2['qsigma']**2 + red2['usigma']**2

                            p1 = amp_debias(blue1['qvis'] + 1j*blue1['uvis'], e1)
                            p2 = amp_debias(blue2['qvis'] + 1j*blue2['uvis'], e2)
                            p3 = amp_debias(red1['qvis'] + 1j*red1['uvis'], e3)
                            p4 = amp_debias(red2['qvis'] + 1j*red2['uvis'], e4)
                                                   
                        camp = np.abs((p1*p2)/(p3*p4))
                        camperr = camp * np.sqrt(var1/np.abs(p1)**2 +  
                                                 var2/np.abs(p2)**2 + 
                                                 var3/np.abs(p3)**2 +
                                                 var4/np.abs(p4)**2)
                                        
                        # Add the closure amplitudes to the equal-time list  
                        # Our site convention is (12)(34)/(14)(23)       
                        cas.append(np.array((time, 
                                             ref, sites[i], sites[j], sites[k],
                                             blue1['u'], blue1['v'], blue2['u'], blue2['v'], 
                                             red1['u'], red1['v'], red2['u'], red2['v'],
                                             camp, camperr),
                                             dtype=DTCAMP)) 

            # !AC TODO Find a different way to do min/max sets so we don't have to duplicate code here?
            elif count == 'max':
                # Find all quadrangles
                quadsets = list(it.combinations(sites,4))
                for q in quadsets:
                    # Loop over 3 closure amplitudes
                    # Our site convention is (12)(34)/(14)(23)
                    for quad in (q, [q[0],q[2],q[1],q[3]], [q[0],q[1],q[3],q[2]]): 
                        
                        # Blue is numerator, red is denominator
                        blue1 = l_dict[quad[0], quad[1]]
                        blue2 = l_dict[quad[2], quad[3]]
                        red1 = l_dict[quad[0], quad[3]]
                        red2 = l_dict[quad[1], quad[2]]
                                      
                        # Compute the closure amplitude and the error
                        if vtype in ["vis", "qvis", "uvis", "vvis"]:
                            if vtype=='vis':  sigmatype='sigma'
                            if vtype=='qvis': sigmatype='qsigma'
                            if vtype=='uvis': sigmatype='usigma'
                            if vtype=='vvis': sigmatype='vsigma'
                            
                            var1 = blue1[sigmatype]**2
                            var2 = blue2[sigmatype]**2
                            var3 = red1[sigmatype]**2
                            var4 = red2[sigmatype]**2
                            
                            p1 = amp_debias(blue1[vtype], np.sqrt(var1))
                            p2 = amp_debias(blue2[vtype], np.sqrt(var2))
                            p3 = amp_debias(red1[vtype], np.sqrt(var3))
                            p4 = amp_debias(red2[vtype], np.sqrt(var4))
                                                                             
                        elif vtype == "pvis":
                            var1 = blue1['qsigma']**2 + blue1['usigma']**2
                            var2 = blue2['qsigma']**2 + blue2['usigma']**2
                            var3 = red1['qsigma']**2 + red1['usigma']**2
                            var4 = red2['qsigma']**2 + red2['usigma']**2

                            p1 = amp_debias(blue1['qvis'] + 1j*blue1['uvis'], np.sqrt(var1))
                            p2 = amp_debias(blue2['qvis'] + 1j*blue2['uvis'], np.sqrt(var2))
                            p3 = amp_debias(red1['qvis'] + 1j*red1['uvis'], np.sqrt(var3))
                            p4 = amp_debias(red2['qvis'] + 1j*red2['uvis'], np.sqrt(var4))
                                                   
                        camp = np.abs((p1*p2)/(p3*p4))
                        camperr = camp * np.sqrt(var1/np.abs(p1)**2 +  
                                                 var2/np.abs(p2)**2 + 
                                                 var3/np.abs(p3)**2 +
                                                 var4/np.abs(p4)**2)
                                        
                                        
                        # Add the closure amplitudes to the equal-time list         
                        cas.append(np.array((time, 
                                             quad[0], quad[1], quad[2], quad[3],
                                             blue1['u'], blue1['v'], blue2['u'], blue2['v'], 
                                             red1['u'], red1['v'], red2['u'], red2['v'],
                                             camp, camperr),
                                             dtype=DTCAMP)) 

            # Append all equal time closure amps to outlist    
            if mode=='time':
                outlist.append(np.array(cas))
                cas = []    
            elif mode=='all':
                outlist = np.array(cas)
        
        return np.array(outlist)

    #!AC TODO Add covariance matrices!
    def log_c_amplitudes(self, cov=True, vtype='vis', mode='time', count='min'):
        """Return equal time log closure amplitudes
           Set count='max' to return all closure amplitudes up to inverses
        """     
        if not mode in ('time','all'):
            raise Exception("possible options for mode are 'time' and 'all'")
        if not count in ('max', 'min'):
            raise Exception("possible options for count are 'max' and 'min'")  
        if not vtype in ('vis','qvis','uvis','vvis','pvis'):
            raise Exception("possible options for vtype are 'vis','qvis','uvis','vvis','pvis'")
                    
        tlist = self.tlist(conj=True) 
        covs = []
        outlist = []
        cas = []
        for tdata in tlist:
            time = tdata[0]['time']
            sites = np.array(list(set(np.hstack((tdata['t1'],tdata['t2'])))))
            if len(sites) < 4:
                continue
                                            
            # Create a dictionary of baselines at the current time incl. conjugates;
            l_dict = {}
            for dat in tdata:
                l_dict[(dat['t1'], dat['t2'])] = dat
            
            if count == 'min':
                # If we want a minimal set, choose the minimum sefd reference
                # !AC this should probably be an sefdr + sefdl average
                sites = sites[np.argsort([self.tarr[self.tkey[site]]['sefdr'] for site in sites])]
                ref = sites[0]
                
                # Loop over other sites >=3 and form minimal closure amplitude set
                for i in xrange(3, len(sites)):
                    blue1 = l_dict[ref, sites[i]] #!!
                    for j in xrange(1, i):
                        if j == i-1: k = 1
                        else: k = j+1
                        
                        red1 = l_dict[sites[i], sites[j]]
                        red2 = l_dict[ref, sites[k]]
                        blue2 = l_dict[sites[j], sites[k]] 
                        
                        # Compute the closure amplitude and the error
                        if vtype in ["vis", "qvis", "uvis"]:
                            if vtype=='vis':  sigmatype='sigma'
                            if vtype=='qvis': sigmatype='qsigma'
                            if vtype=='uvis': sigmatype='usigma'
                            if vtype=='vvis': sigmatype='vsigma'
                            
                            var1 = blue1[sigmatype]**2
                            var2 = blue2[sigmatype]**2
                            var3 = red1[sigmatype]**2
                            var4 = red2[sigmatype]**2
                            
                            p1 = amp_debias(blue1[vtype], np.sqrt(var1)) #!AC debias or not in the closure amplitude?
                            p2 = amp_debias(blue2[vtype], np.sqrt(var2))
                            p3 = amp_debias(red1[vtype], np.sqrt(var3))
                            p4 = amp_debias(red2[vtype], np.sqrt(var4))
                                                                             
                        elif vtype == "pvis":
                            var1 = blue1['qsigma']**2 + blue1['usigma']**2
                            var2 = blue2['qsigma']**2 + blue2['usigma']**2
                            var3 = red1['qsigma']**2 + red1['usigma']**2
                            var4 = red2['qsigma']**2 + red2['usigma']**2
                            
                            p1 = amp_debias(blue1['qvis'] + 1j*blue1['uvis'], np.sqrt(var1))
                            p2 = amp_debias(blue2['qvis'] + 1j*blue2['uvis'], np.sqrt(var2))
                            p3 = amp_debias(red1['qvis'] + 1j*red1['uvis'], np.sqrt(var3))
                            p4 = amp_debias(red2['qvis'] + 1j*red2['uvis'], np.sqrt(var4))
                            
                        
                        logcamp = np.log(np.abs(p1)) + np.log(np.abs(p2)) - np.log(np.abs(p3)) - np.log(np.abs(p4));

                        logcamperr = np.sqrt(var1/np.abs(p1)**2 +  
                                             var2/np.abs(p2)**2 + 
                                             var3/np.abs(p3)**2 +
                                             var4/np.abs(p4)**2)
                                        
                        # Add the closure amplitudes to the equal-time list  
                        # Our site convention is (12)+(34)-(14)-(23)       
                        cas.append(np.array((time, 
                                             ref, sites[i], sites[j], sites[k],
                                             blue1['u'], blue1['v'], blue2['u'], blue2['v'], 
                                             red1['u'], red1['v'], red2['u'], red2['v'],
                                             logcamp, logcamperr),
                                             dtype=DTCAMP)) 
           
                #!AC TODO
                # Make the covariance matrix after making all the scan data points    
                #if cov: 
                #    clbl = np.array([[[self.tkey[cl['t1']],self.tkey[cl['t2']]],
                #                      [self.tkey[cl['t3']],self.tkey[cl['t4']]],
                #                      [self.tkey[cl['t1']],self.tkey[cl['t4']]],
                #                      [self.tkey[cl['t2']],self.tkey[cl['t3']]]
                #                    ] for cl in cas])
                #    covmatrix = make_cov(clbl, l_dict)
                #    covs.append(covmatrix)

            #!AC TODO find a better way to loop over min/max sets so we don't need to duplicate so much code?
            elif count == 'max':
                # Find all quadrangles
                quadsets = list(it.combinations(sites,4))
                for q in quadsets:
                    # Loop over 3 closure amplitudes
                    # Our site convention is (12)(34)/(14)(23)
                    for quad in (q, [q[0],q[2],q[1],q[3]], [q[0],q[1],q[3],q[2]]): 
                        
                        # Blue is numerator, red is denominator
                        blue1 = l_dict[quad[0], quad[1]]
                        blue2 = l_dict[quad[2], quad[3]]
                        red1 = l_dict[quad[0], quad[3]]
                        red2 = l_dict[quad[1], quad[2]]
                                      
                        # Compute the closure amplitude and the error
                        if vtype in ["vis", "qvis", "uvis"]:
                            if vtype=='vis':  sigmatype='sigma'
                            if vtype=='qvis': sigmatype='qsigma'
                            if vtype=='uvis': sigmatype='usigma'
                            if vtype=='vvis': sigmatype='vsigma'
                            
                            var1 = blue1[sigmatype]**2
                            var2 = blue2[sigmatype]**2
                            var3 = red1[sigmatype]**2
                            var4 = red2[sigmatype]**2
                            
                            p1 = amp_debias(blue1[vtype], e1)
                            p2 = amp_debias(blue2[vtype], e2)
                            p3 = amp_debias(red1[vtype], e3)
                            p4 = amp_debias(red2[vtype], e4)
                                                                             
                        elif vtype == "pvis":
                            var1 = blue1['qsigma']**2 + blue1['usigma']**2
                            var2 = blue2['qsigma']**2 + blue2['usigma']**2
                            var3 = red1['qsigma']**2 + red1['usigma']**2
                            var4 = red2['qsigma']**2 + red2['usigma']**2

                            p1 = amp_debias(blue1['qvis'] + 1j*blue1['uvis'], e1)
                            p2 = amp_debias(blue2['qvis'] + 1j*blue2['uvis'], e2)
                            p3 = amp_debias(red1['qvis'] + 1j*red1['uvis'], e3)
                            p4 = amp_debias(red2['qvis'] + 1j*red2['uvis'], e4)
                            
                        
                        logcamp = np.log(np.abs(p1)) + np.log(np.abs(p2)) - np.log(np.abs(p3)) - np.log(np.abs(p4));

                        logcamperr = np.sqrt(var1/np.abs(p1)**2 +  
                                             var2/np.abs(p2)**2 + 
                                             var3/np.abs(p3)**2 +
                                             var4/np.abs(p4)**2)
                                        
                        # Add the closure amplitudes to the equal-time list  
                        # Our site convention is (12)+(34)-(14)-(23)       
                        cas.append(np.array((time, 
                                             ref, sites[i], sites[j], sites[k],
                                             blue1['u'], blue1['v'], blue2['u'], blue2['v'], 
                                             red1['u'], red1['v'], red2['u'], red2['v'],
                                             logcamp, logcamperr),
                                             dtype=DTCAMP)) 
                
                #!AC TODO
                # Make the covariance matrix after making all the scan data points    
                #if cov: 
                #    covs.append(covmatrix)
                #    clbl = np.array([[[self.tkey[cl['t1']],self.tkey[cl['t2']]],
                #                      [self.tkey[cl['t3']],self.tkey[cl['t4']]],
                #                      [self.tkey[cl['t1']],self.tkey[cl['t4']]],
                #                      [self.tkey[cl['t2']],self.tkey[cl['t3']]]
                #                    ] for cl in cas])
                #    covmatrix = make_cov(clbl, l_dict)
 
            # Append all equal time closure amps to outlist    
            if mode=='time':
                outlist.append(np.array(cas))
                cas = []    
            elif mode=='all':
                outlist = np.array(cas)               
        
        return np.array(outlist)

    
    def dirtybeam(self, npix, fov, pulse=pulses.trianglePulse2D):
        """Return a square Image object of the observation dirty beam
           fov is in radian
        """

        # !AC TODO add different types of beam weighting
        pdim = fov/npix
        u = self.unpack('u')['u']
        v = self.unpack('v')['v']
        
        xlist = np.arange(0,-npix,-1)*pdim + (pdim*npix)/2.0 - pdim/2.0
        
        im = np.array([[np.mean(np.cos(2*np.pi*(i*u + j*v)))
                  for i in xlist] 
                  for j in xlist])    
        
        im = im[0:npix, 0:npix]
        
        # Normalize to a total beam power of 1
        im = im/np.sum(im)
        
        src = self.source + "_DB"
        return Image(im, pdim, self.ra, self.dec, rf=self.rf, source=src, mjd=self.mjd, pulse=pulse)
    
    def dirtyimage(self, npix, fov, pulse=pulses.trianglePulse2D):
       

        """Return a square Image object of the observation dirty image
           fov is in radian
        """

        # !AC TODO add different types of beam weighting
        
        pdim = fov/npix
        u = self.unpack('u')['u']
        v = self.unpack('v')['v']
        vis = self.unpack('vis')['vis']
        qvis = self.unpack('qvis')['qvis']
        uvis = self.unpack('uvis')['uvis']
        vvis = self.unpack('vvis')['vvis']
        
        xlist = np.arange(0,-npix,-1)*pdim + (pdim*npix)/2.0 - pdim/2.0

        # Take the DTFTS
        # Shouldn't need to real about conjugate baselines b/c unpack does not return them
        im  = np.array([[np.mean(np.real(vis)*np.cos(2*np.pi*(i*u + j*v)) - 
                                 np.imag(vis)*np.sin(2*np.pi*(i*u + j*v)))
                  for i in xlist] 
                  for j in xlist])    
        qim = np.array([[np.mean(np.real(qvis)*np.cos(2*np.pi*(i*u + j*v)) - 
                                 np.imag(qvis)*np.sin(2*np.pi*(i*u + j*v)))
                  for i in xlist] 
                  for j in xlist])     
        uim = np.array([[np.mean(np.real(uvis)*np.cos(2*np.pi*(i*u + j*v)) - 
                                 np.imag(uvis)*np.sin(2*np.pi*(i*u + j*v)))
                  for i in xlist] 
                  for j in xlist])    
        vim = np.array([[np.mean(np.real(vvis)*np.cos(2*np.pi*(i*u + j*v)) - 
                                 np.imag(vvis)*np.sin(2*np.pi*(i*u + j*v)))
                  for i in xlist] 
                  for j in xlist])    
                                                             
        dim = np.array([[np.mean(np.cos(2*np.pi*(i*u + j*v)))
                  for i in xlist] 
                  for j in xlist])   
        
        # Normalization   
        im = im/np.sum(dim)
        qim = qim/np.sum(dim)
        uim = uim/np.sum(dim)
        vim = vim/np.sum(dim)
        
        im = im[0:npix, 0:npix]
        qim = qim[0:npix, 0:npix]
        uim = uim[0:npix, 0:npix]   
        vim = vim[0:npix, 0:npix]
        
        out = Image(im, pdim, self.ra, self.dec, rf=self.rf, source=self.source, mjd=self.mjd, pulse=pulse)
        out.add_qu(qim, uim)
        out.add_v(vim)
        
        return out
    
    def cleanbeam(self, npix, fov, pulse=pulses.trianglePulse2D):
        """Return a square Image object of the observation fitted (clean) beam
           fov is in radian
        """
        # !AC TODO include other beam weightings
        im = make_square(self, npix, fov, pulse=pulse)
        beamparams = self.fit_beam()
        im = add_gauss(im, 1.0, beamparams)
        return im
        
    def fit_beam(self):
        """Fit a gaussian to the dirty beam and return the parameters (fwhm_maj, fwhm_min, theta).
           All params are in radian and theta is measured E of N.
           Fit the quadratic expansion of the Gaussian (normalized to 1 at the peak) 
           to the expansion of dirty beam with the same normalization
        """    
        # !AC TODO include other beam weightings
          
        # Define the sum of squares function that compares the quadratic expansion of the dirty image
        # with the quadratic expansion of an elliptical gaussian
        def fit_chisq(beamparams, db_coeff):
            
            (fwhm_maj2, fwhm_min2, theta) = beamparams
            a = 4 * np.log(2) * (np.cos(theta)**2/fwhm_min2 + np.sin(theta)**2/fwhm_maj2)
            b = 4 * np.log(2) * (np.cos(theta)**2/fwhm_maj2 + np.sin(theta)**2/fwhm_min2)
            c = 8 * np.log(2) * np.cos(theta) * np.sin(theta) * (1/fwhm_maj2 - 1/fwhm_min2)
            gauss_coeff = np.array((a,b,c))
            
            chisq = np.sum((np.array(db_coeff) - gauss_coeff)**2)
            
            return chisq
        
        # These are the coefficients (a,b,c) of a quadratic expansion of the dirty beam
        # For a point (x,y) in the image plane, the dirty beam expansion is 1-ax^2-by^2-cxy
        u = self.unpack('u')['u']
        v = self.unpack('v')['v']
        n = float(len(u))
        abc = (2.*np.pi**2/n) * np.array([np.sum(u**2), np.sum(v**2), 2*np.sum(u*v)])                
        abc = 1e-20 * abc # Decrease size of coefficients
        
        # Fit the beam 
        guess = [(50)**2, (50)**2, 0.0]
        params = opt.minimize(fit_chisq, guess, args=(abc,), method='Powell')
        
        # Return parameters, adjusting fwhm_maj and fwhm_min if necessary
        if params.x[0] > params.x[1]:
            fwhm_maj = 1e-10*np.sqrt(params.x[0])
            fwhm_min = 1e-10*np.sqrt(params.x[1])
            theta = np.mod(params.x[2], np.pi)
        else:
            fwhm_maj = 1e-10*np.sqrt(params.x[1])
            fwhm_min = 1e-10*np.sqrt(params.x[0])
            theta = np.mod(params.x[2] + np.pi/2, np.pi)

        return np.array((fwhm_maj, fwhm_min, theta))
    
    def plotall(self, field1, field2, ebar=True, rangex=False, rangey=False, conj=False, show=True, axis=False, color='b', ang_unit='deg'):
        """Make a scatter plot of 2 real observation fields with errors
           If conj==True, display conjugate baselines"""
        
        # Determine if fields are valid
        if (field1 not in FIELDS) and (field2 not in FIELDS):
            raise Exception("valid fields are " + string.join(FIELDS))
                              
        # Unpack x and y axis data
        data = self.unpack([field1, field2], conj=conj, ang_unit=ang_unit)
        
        # X error bars
        if sigtype(field1):
            sigx = self.unpack(sigtype(field2), conj=conj, ang_unit=ang_unit)[sigtype(field1)]
        else:
            sigx = None
            
        # Y error bars
        if sigtype(field2):
            sigy = self.unpack(sigtype(field2), conj=conj, ang_unit=ang_unit)[sigtype(field2)]
        else:
            sigy = None
        
        # Debias amplitudes if appropriate:
        if field1 in ['amp', 'qamp', 'uamp', 'vamp', 'pamp', 'mamp']:
            print "De-biasing amplitudes for plot x values!"
            data[field1] = amp_debias(data[field1], sigx)
        
        if field2 in ['amp', 'qamp', 'uamp', 'vamp', 'pamp', 'mamp']:
            print "De-biasing amplitudes for plot y values!"
            data[field2] = amp_debias(data[field2], sigy)
           
        # Data ranges
        if not rangex:
            rangex = [np.min(data[field1]) - 0.2 * np.abs(np.min(data[field1])), 
                      np.max(data[field1]) + 0.2 * np.abs(np.max(data[field1]))] 
        if not rangey:
            rangey = [np.min(data[field2]) - 0.2 * np.abs(np.min(data[field2])), 
                      np.max(data[field2]) + 0.2 * np.abs(np.max(data[field2]))] 
        
        # Plot the data
        if axis:
            x = axis
        else:
            fig=plt.figure()
            x = fig.add_subplot(1,1,1)
         
        if ebar and (np.any(sigy) or np.any(sigx)):
            x.errorbar(data[field1], data[field2], xerr=sigx, yerr=sigy, fmt='b.', color=color)
        else:
            x.plot(data[field1], data[field2], 'b.', color=color)
            
        x.set_xlim(rangex)
        x.set_ylim(rangey)
        x.set_xlabel(field1)
        x.set_ylabel(field2)

        if show:
            plt.show(block=False)
        return x
                        
    def plot_bl(self, site1, site2, field, ebar=True, rangex=False, rangey=False, show=True, axis=False, color='b', ang_unit='deg'):
        """Plot a field over time on a baseline"""
                
        if ang_unit=='deg': angle=DEGREE
        else: angle = 1.0
        
        # Determine if fields are valid
        if field not in FIELDS:
            raise Exception("valid fields are " + string.join(FIELDS))
        
        plotdata = self.unpack_bl(site1, site2, field, ang_unit=ang_unit)
        if not rangex: 
            rangex = [self.tstart,self.tstop]
        if not rangey:
            rangey = [np.min(plotdata[field]) - 0.2 * np.abs(np.min(plotdata[field])), 
                      np.max(plotdata[field]) + 0.2 * np.abs(np.max(plotdata[field]))] 
        # Plot the data                        
        if axis:
            x = axis
        else:
            fig = plt.figure()
            x = fig.add_subplot(1,1,1)       

        if ebar and sigtype(field)!=False:
            errdata = self.unpack_bl(site1, site2, sigtype(field), ang_unit=ang_unit)
            x.errorbar(plotdata['time'][:,0], plotdata[field][:,0], yerr=errdata[sigtype(field)][:,0], fmt='b.', color=color)
        else:
            x.plot(plotdata['time'][:,0], plotdata[field][:,0],'b.', color=color)
            
        x.set_xlim(rangex)
        x.set_ylim(rangey)
        x.set_xlabel('GMST (h)')
        x.set_ylabel(field)
        x.set_title('%s - %s'%(site1,site2))
        
        if show:
            plt.show(block=False)    
        return x
                
                
    def plot_cphase(self, site1, site2, site3, vtype='vis', ebar=True, rangex=False, rangey=False, show=True, axis=False, color='b', ang_unit='deg'):
        """Plot closure phase over time on a triangle"""
                
        if ang_unit=='deg': angle=DEGREE
        else: angle = 1.0
        
        # Get closure phases (maximal set)
        cphases = self.c_phases(mode='time', count='max', vtype=vtype)
        
        # Get requested closure phases over time
        tri = (site1, site2, site3)
        plotdata = []
        for entry in cphases:
            for obs in entry:
                obstri = (obs['t1'],obs['t2'],obs['t3'])
                if set(obstri) == set(tri):
                    # Flip the sign of the closure phase if necessary
                    parity = paritycompare(tri, obstri) 
                    plotdata.append([obs['time'], parity*obs['cphase'], obs['sigmacp']])
                    continue
        
        plotdata = np.array(plotdata)
        
        if len(plotdata) == 0: 
            print "No closure phases on this triangle!"
            return
        
        # Data ranges
        if not rangex: 
            rangex = [self.tstart,self.tstop]
        if not rangey:
            rangey = [np.min(plotdata[:,1]) - 0.2 * np.abs(np.min(plotdata[:,1])), 
                      np.max(plotdata[:,1]) + 0.2 * np.abs(np.max(plotdata[:,1]))] 
        
        # Plot the data                        
        if axis:
            x = axis
        else:
            fig=plt.figure()
            x = fig.add_subplot(1,1,1)       

        if ebar and np.any(plotdata[:,2]):
            x.errorbar(plotdata[:,0], plotdata[:,1], yerr=plotdata[:,2], fmt='b.', color=color)
        else:
            x.plot(plotdata[:,0], plotdata[:,1],'b.', color=color)
            
        x.set_xlim(rangex)
        x.set_ylim(rangey)
        x.set_xlabel('GMT (h)')
        x.set_ylabel('Closure Phase (deg)')
        x.set_title('%s - %s - %s' % (site1,site2,site3))
        if show:
            plt.show(block=False)    
        return x
        
    def plot_camp(self, site1, site2, site3, site4, vtype='vis', ebar=True, rangex=False, rangey=False, show=True, axis=False, color='b'):
        """Plot closure amplitude over time on a quadrange
           (1-2)(3-4)/(1-4)(2-3)
        """
        quad = (site1, site2, site3, site4)
        b1 = set((site1, site2))
        r1 = set((site1, site4))
              
        # Get the closure amplitudes
        camps = self.c_amplitudes(mode='time', count='max', vtype='vtype')
        plotdata = []
        for entry in camps:
            for obs in entry:
                obsquad = (obs['t1'],obs['t2'],obs['t3'],obs['t4'])
                if set(quad) == set(obsquad):
                    num = [set((obs['t1'], obs['t2'])), set((obs['t3'], obs['t4']))] 
                    denom = [set((obs['t1'], obs['t4'])), set((obs['t2'], obs['t3']))]
                    
                    if (b1 in num) and (r1 in denom):
                        plotdata.append([obs['time'], obs['camp'], obs['sigmaca']])
                    elif (r1 in num) and (b1 in denom):
                        plotdata.append([obs['time'], 1./obs['camp'], obs['sigmaca']/(obs['camp']**2)])
                    continue
                
                    
        plotdata = np.array(plotdata)
        if len(plotdata) == 0: 
            print "No closure amplitudes on this quadrangle!"
            return

        # Data ranges
        if not rangex: 
            rangex = [self.tstart,self.tstop]
        if not rangey:
            rangey = [np.min(plotdata[:,1]) - 0.2 * np.abs(np.min(plotdata[:,1])), 
                      np.max(plotdata[:,1]) + 0.2 * np.abs(np.max(plotdata[:,1]))] 
        
        # Plot the data                        
        if axis:
            x = axis
        else:
            fig=plt.figure()
            x = fig.add_subplot(1,1,1)       
            
        if ebar and np.any(plotdata[:,2]):
            x.errorbar(plotdata[:,0], plotdata[:,1], yerr=plotdata[:,2], fmt='b.', color=color)
        else:
            x.plot(plotdata[:,0], plotdata[:,1],'b.', color=color)
            
        x.set_xlim(rangex)
        x.set_ylim(rangey)
        x.set_xlabel('GMT (h)')
        x.set_ylabel('Closure Amplitude')
        x.set_title('(%s - %s)(%s - %s)/(%s - %s)(%s - %s)'%(site1,site2,site3,site4,
                                                           site1,site4,site2,site3))
        if show:
            plt.show(block=False)    
            return
        else:
            return x
    
    def fit_gauss(self, flux=1.0, fittype='amp', paramguess=(100*RADPERUAS, 100*RADPERUAS, 0.)):
        """Fit a gaussian to either Stokes I complex visibilities or Stokes I visibility amplitudes
           TODO bispectra/closure phase?
        """
        vis = self.data['vis']
        u = self.data['u']
        v = self.data['v']
        sig = self.data['sigma']
        
        # error function
        if fittype=='amp':
            def errfunc(p):
            	vismodel = gauss_uv(u,v, flux, p, x=0., y=0.)
            	err = np.sum((np.abs(vis)-np.abs(vismodel))**2/sig**2)
            	return err
        else:
            def errfunc(p):
            	vismodel = gauss_uv(u,v, flux, p, x=0., y=0.)
            	err = np.sum(np.abs(vis-vismodel)**2/sig**2)
            	return err
        
        optdict = {'maxiter':5000} # minimizer params
        res = opt.minimize(errfunc, paramguess, method='Powell',options=optdict)
        return res.x
            	        
    def save_txt(self, fname):
        """Save visibility data to a text file"""
        
        # Get the necessary data and the header
        outdata = self.unpack(['time', 'tint', 't1', 't2','tau1','tau2',
                               'u', 'v', 'amp', 'phase', 'qamp', 'qphase', 'uamp', 'uphase', 'vamp', 'vphase',
                               'sigma', 'qsigma', 'usigma', 'vsigma'])
        head = ("SRC: %s \n" % self.source +
                    "RA: " + rastring(self.ra) + "\n" + "DEC: " + decstring(self.dec) + "\n" +
                    "MJD: %.4f - %.4f \n" % (fracmjd(self.mjd,self.tstart), fracmjd(self.mjd,self.tstop)) + 
                    "RF: %.4f GHz \n" % (self.rf/1e9) + 
                    "BW: %.4f GHz \n" % (self.bw/1e9) +
                    "PHASECAL: %i \n" % self.phasecal + 
                    "AMPCAL: %i \n" % self.ampcal +
                    "OPACITYCAL: %i \n" % self.opacitycal +                    
                    "DCAL: %i \n" % self.dcal + 
                    "FRCAL: %i \n" % self.frcal +  
                    "----------------------------------------------------------------------"+
                    "------------------------------------------------------------------\n" +
                    "Site       X(m)             Y(m)             Z(m)           "+
                    "SEFDR      SEFDL     FR_PAR   FR_EL   FR_OFF  "+
                    "DR_RE    DR_IM    DL_RE    DL_IM   \n"
                )
        
        for i in range(len(self.tarr)):
            head += ("%-8s %15.5f  %15.5f  %15.5f  %8.2f   %8.2f  %5.2f   %5.2f   %5.2f  %8.4f %8.4f %8.4f %8.4f \n" % (self.tarr[i]['site'], 
                                                                      self.tarr[i]['x'], self.tarr[i]['y'], self.tarr[i]['z'], 
                                                                      self.tarr[i]['sefdr'], self.tarr[i]['sefdl'],
                                                                      self.tarr[i]['fr_par'], self.tarr[i]['fr_elev'], self.tarr[i]['fr_off'],
                                                                      (self.tarr[i]['dr']).real, (self.tarr[i]['dr']).imag, 
                                                                      (self.tarr[i]['dl']).real, (self.tarr[i]['dl']).imag
                                                                     ))

        head += (
                "----------------------------------------------------------------------"+
                "------------------------------------------------------------------\n" +
                "time (hr) tint    T1     T2    Tau1   Tau2   U (lambda)       V (lambda)         "+
                "Iamp (Jy)    Iphase(d)  Qamp (Jy)    Qphase(d)   Uamp (Jy)    Uphase(d)   Vamp (Jy)    Vphase(d)   "+
                "Isigma (Jy)   Qsigma (Jy)   Usigma (Jy)   Vsigma (Jy)"
                )
          
        # Format and save the data
        fmts = ("%011.8f %4.2f %6s %6s  %4.2f   %4.2f  %16.4f %16.4f    "+
               "%10.8f %10.4f   %10.8f %10.4f    %10.8f %10.4f    %10.8f %10.4f    "+
               "%10.8f    %10.8f    %10.8f    %10.8f")
        np.savetxt(fname, outdata, header=head, fmt=fmts)
        return
    
    #!AC TODO how do we save dterm and field rotation arrays to uvfits 
    def save_uvfits(self, fname):
        """Save visibility data to uvfits
            Needs template.UVP file
        """

        # Open template UVFITS
        hdulist = fits.open('./template.UVP')
        
        # Load the array data
        tarr = self.tarr
        tnames = tarr['site']
        tnums = np.arange(1, len(tarr)+1)
        xyz = np.array([[tarr[i]['x'],tarr[i]['y'],tarr[i]['z']] for i in np.arange(len(tarr))])
        sefd = tarr['sefdr']
        
        nsta = len(tnames)
        col1 = fits.Column(name='ANNAME', format='8A', array=tnames)
        col2 = fits.Column(name='STABXYZ', format='3D', unit='METERS', array=xyz)
        col3 = fits.Column(name='NOSTA', format='1J', array=tnums)
        colfin = fits.Column(name='SEFD', format='1D', array=sefd)
        
        #!AC TODO these antenna fields+header are questionable - look into them
        col25= fits.Column(name='ORBPARM', format='1E', array=np.zeros(0))
        col4 = fits.Column(name='MNTSTA', format='1J', array=np.zeros(nsta))
        col5 = fits.Column(name='STAXOF', format='1E', unit='METERS', array=np.zeros(nsta))
        col6 = fits.Column(name='POLTYA', format='1A', array=np.array(['R' for i in range(nsta)], dtype='|S1'))
        col7 = fits.Column(name='POLAA', format='1E', unit='DEGREES', array=np.zeros(nsta))
        col8 = fits.Column(name='POLCALA', format='3E', array=np.zeros((nsta,3)))
        col9 = fits.Column(name='POLTYB', format='1A', array=np.array(['L' for i in range(nsta)], dtype='|S1'))
        col10 = fits.Column(name='POLAB', format='1E', unit='DEGREES', array=(90.*np.ones(nsta)))
        col11 = fits.Column(name='POLCALB', format='3E', array=np.zeros((nsta,3)))
        
        #Antenna Header params - do I need to change more of these?? 
        #head = fits.Header()
        head = hdulist['AIPS AN'].header
        head['EXTVER'] = 1
        head['GSTIA0'] = 119.85 # !AC for mjd 48277
        head['FREQ']= self.rf
        head['ARRNAM'] = 'ALMA' #!AC Can we change this field? 
        head['XYZHAND'] = 'RIGHT'
        head['ARRAYX'] = 0.e0
        head['ARRAYY'] = 0.e0
        head['ARRAYZ'] = 0.e0
        head['DEGPDY'] = 360.985
        head['POLARX'] = 0.e0
        head['POLARY'] = 0.e0
        head['UT1UTC'] = 0.e0
        head['DATUTC'] = 0.e0
        head['TIMESYS'] = 'UTC'
        head['FRAME'] = '????'
        head['NUMORB'] = 0
        head['NO_IF'] = 1
        head['NOPCAL'] = 2
        head['POLTYPE'] = 'APPROX'
        head['FREQID'] = 1
        tbhdu = fits.BinTableHDU.from_columns(fits.ColDefs([col1,col2,col25,col3,col4,col5,col6,col7,col8,col9,col10,col11,colfin]), name='AIPS AN', header=head)
        hdulist['AIPS AN'] = tbhdu
        
        # Data header (based on the BU format)
        #header = fits.Header()
        header = hdulist[0].header
        header['OBSRA'] = self.ra * 180./12.
        header['OBSDEC'] = self.dec
        header['OBJECT'] = self.source
        header['MJD'] = self.mjd
        header['BUNIT'] = 'JY'
        header['VELREF'] = 3 #??
        header['ALTRPIX'] = 1.e0
        header['TELESCOP'] = 'ALMA' # !AC Can I change this?? EHT doesn't seem to work...
        header['INSTRUME'] = 'ALMA'
        header['CTYPE2'] = 'COMPLEX'
        header['CRVAL2'] = 1.e0
        header['CDELT2'] = 1.e0
        header['CRPIX2'] = 1.e0
        header['CROTA2'] = 0.e0
        header['CTYPE3'] = 'STOKES'
        header['CRVAL3'] = -1.e0
        header['CRDELT3'] = -1.e0
        header['CRPIX3'] = 1.e0
        header['CROTA3'] = 0.e0
        header['CTYPE4'] = 'FREQ'
        header['CRVAL4'] = self.rf
        header['CDELT4'] = self.bw
        header['CRPIX4'] = 1.e0
        header['CROTA4'] = 0.e0
        header['CTYPE6'] = 'RA'
        header['CRVAL6'] = header['OBSRA']
        header['CDELT6'] = 1.e0
        header['CRPIX6'] = 1.e0
        header['CROTA6'] = 0.e0
        header['CTYPE7'] = 'DEC'
        header['CRVAL7'] = header['OBSDEC']
        header['CDELT7'] = 1.e0
        header['CRPIX7'] = 1.e0
        header['CROTA7'] = 0.e0
        header['PTYPE1'] = 'UU---SIN'
        header['PSCAL1'] = 1/self.rf
        header['PZERO1'] = 0.e0
        header['PTYPE2'] = 'VV---SIN'
        header['PSCAL2'] = 1/self.rf
        header['PZERO2'] = 0.e0
        header['PTYPE3'] = 'WW---SIN'
        header['PSCAL3'] = 1/self.rf
        header['PZERO3'] = 0.e0
        header['PTYPE4'] = 'BASELINE'
        header['PSCAL4'] = 1.e0
        header['PZERO4'] = 0.e0
        header['PTYPE5'] = 'DATE'
        header['PSCAL5'] = 1.e0
        header['PZERO5'] = 0.e0
        header['PTYPE6'] = 'DATE'
        header['PSCAL6'] = 1.e0
        header['PZERO6'] = 0.0
        header['PTYPE7'] = 'INTTIM'
        header['PSCAL7'] = 1.e0
        header['PZERO7'] = 0.e0
        header['PTYPE8'] = 'TAU1'
        header['PSCAL8'] = 1.e0
        header['PZERO8'] = 0.e0
        header['PTYPE9'] = 'TAU2'
        header['PSCAL9'] = 1.e0
        header['PZERO9'] = 0.e0
                
        # Get data
        obsdata = self.unpack(['time','tint','u','v','vis','qvis','uvis','vvis','sigma','qsigma','usigma','vsigma','t1','t2','tau1','tau2'])
        ndat = len(obsdata['time'])
        
        # times and tints
        #jds = (self.mjd + 2400000.5) * np.ones(len(obsdata))
        #fractimes = (obsdata['time'] / 24.0) 
        jds = (2400000.5) * np.ones(len(obsdata))
        fractimes = self.mjd + (obsdata['time'] / 24.0)         
        tints = obsdata['tint']

        # Baselines            
        t1 = [self.tkey[scope] + 1 for scope in obsdata['t1']]
        t2 = [self.tkey[scope] + 1 for scope in obsdata['t2']]
        bl = 256*np.array(t1) + np.array(t2)
           
        # opacities
        tau1 = obsdata['tau1']
        tau2 = obsdata['tau2']
        
        # uv are in lightseconds
        u = obsdata['u']
        v = obsdata['v']
        
        # rr, ll, lr, rl, weights
        rr = obsdata['vis'] + obsdata['vvis']
        ll = obsdata['vis'] - obsdata['vvis']
        rl = obsdata['qvis'] + 1j*obsdata['uvis']
        lr = obsdata['qvis'] - 1j*obsdata['uvis']
        
        weightrr = 1 / (obsdata['sigma']**2 + obsdata['vsigma']**2)
        weightll = 1 / (obsdata['sigma']**2 + obsdata['vsigma']**2)
        weightrl = 1 / (obsdata['qsigma']**2 + obsdata['usigma']**2)
        weightlr = 1 / (obsdata['qsigma']**2 + obsdata['usigma']**2)
                                
        # Data array
        outdat = np.zeros((ndat, 1, 1, 1, 1, 4, 3))
        outdat[:,0,0,0,0,0,0] = np.real(rr)
        outdat[:,0,0,0,0,0,1] = np.imag(rr)
        outdat[:,0,0,0,0,0,2] = weightrr
        outdat[:,0,0,0,0,1,0] = np.real(ll)
        outdat[:,0,0,0,0,1,1] = np.imag(ll)
        outdat[:,0,0,0,0,1,2] = weightll
        outdat[:,0,0,0,0,2,0] = np.real(rl)
        outdat[:,0,0,0,0,2,1] = np.imag(rl)
        outdat[:,0,0,0,0,2,2] = weightrl
        outdat[:,0,0,0,0,3,0] = np.real(lr)
        outdat[:,0,0,0,0,3,1] = np.imag(lr)
        outdat[:,0,0,0,0,3,2] = weightlr
        
        # Save data
        
        pars = ['UU---SIN', 'VV---SIN', 'WW---SIN', 'BASELINE', 'DATE', 'DATE',
                'INTTIM', 'TAU1', 'TAU2']
        x = fits.GroupData(outdat, parnames=pars,
            pardata=[u, v, np.zeros(ndat), bl, jds, fractimes, tints,tau1,tau2],
            bitpix=-32)

                
        hdulist[0].data = x
        hdulist[0].header = header
 
        # ADD AIPS FQ TABLE -- Thanks to Kazu
        # Convert types & columns
        nif=1
        col1 = np.array(1, dtype=np.int32).reshape([nif]) #frqsel
        col2 = np.array(0.0, dtype=np.float64).reshape([nif]) #iffreq
        col3 = np.array([self.bw], dtype=np.float32).reshape([nif]) #chwidth
        col4 = np.array([self.bw], dtype=np.float32).reshape([nif]) #bw
        col5 = np.array([1], dtype=np.int32).reshape([nif]) #sideband

        col1 = fits.Column(name="FRQSEL", format="1J", array=col1)
        col2 = fits.Column(name="IF FREQ", format="%dD"%(nif), array=col2)
        col3 = fits.Column(name="CH WIDTH",format="%dE"%(nif),array=col3)
        col4 = fits.Column(name="TOTAL BANDWIDTH",format="%dE"%(nif),array=col4)
        col5 = fits.Column(name="SIDEBAND",format="%dJ"%(nif),array=col5)
        cols = fits.ColDefs([col1, col2,col3,col4,col5])

        # create table
        tbhdu = fits.BinTableHDU.from_columns(cols)
        
        # add header information
        tbhdu.header.append(("NO_IF", nif, "Number IFs"))
        tbhdu.header.append(("EXTNAME","AIPS FQ"))
        hdulist.append(tbhdu)
         
        # Write final HDUList to file
        hdulist.writeto(fname, clobber=True)                
        return
    
    def save_oifits(self, fname, flux=1.0):
        """ Save visibility data to oifits
            Polarization data is NOT saved
            Antenna diameter currently incorrect and the exact times are not correct in the datetime object
            Please contact Katie Bouman (klbouman@mit.edu) for any questions on this function 
        """
        #todo: Add polarization to oifits??
        print 'Warning: save_oifits does NOT save polarimetric visibility data!'
        
        # Normalizing by the total flux passed in - note this is changing the data inside the obs structure
        self.data['vis'] /= flux
        self.data['sigma'] /= flux
        
        data = self.unpack(['u','v','amp','phase', 'sigma', 'time', 't1', 't2', 'tint'])
        biarr = self.bispectra(mode="all", count="min")

        # extract the telescope names and parameters
        antennaNames = self.tarr['site'] #np.array(self.tkey.keys())
        sefd = self.tarr['sefdr']
        antennaX = self.tarr['x']
        antennaY = self.tarr['y']
        antennaZ = self.tarr['z']
        #antennaDiam = -np.ones(antennaX.shape) #todo: this is incorrect and there is just a dummy variable here
        antennaDiam = sefd # replace antennaDiam with SEFD for radio observtions
        
        # create dictionary
        union = {};
        union = writeData.arrayUnion(antennaNames, union)

        # extract the integration time
        intTime = data['tint'][0]
        if not all(data['tint'][0] == item for item in np.reshape(data['tint'], (-1)) ):
            raise TypeError("The time integrations for each visibility are different")

        # get visibility information
        amp = data['amp']
        phase = data['phase']
        viserror = data['sigma']
        u = data['u']
        v = data['v']
        
        # convert antenna name strings to number identifiers
        ant1 = writeData.convertStrings(data['t1'], union)
        ant2 = writeData.convertStrings(data['t2'], union)
        
        # convert times to datetime objects
        time = data['time']
        dttime = np.array([datetime.datetime.utcfromtimestamp(x*60*60) for x in time]); #todo: these do not correspond to the acutal times
        
        # get the bispectrum information
        bi = biarr['bispec']
        t3amp = np.abs(bi);
        t3phi = np.angle(bi, deg=1)
        t3amperr = biarr['sigmab']
        t3phierr = 180.0/np.pi * (1/t3amp) * t3amperr;
        uClosure = np.transpose(np.array([np.array(biarr['u1']), np.array(biarr['u2'])]));
        vClosure = np.transpose(np.array([np.array(biarr['v1']), np.array(biarr['v2'])]));
        
        # convert times to datetime objects
        timeClosure = biarr['time']
        dttimeClosure = np.array([datetime.datetime.utcfromtimestamp(x) for x in timeClosure]); #todo: these do not correspond to the acutal times

        # convert antenna name strings to number identifiers
        biarr_ant1 = writeData.convertStrings(biarr['t1'], union)
        biarr_ant2 = writeData.convertStrings(biarr['t2'], union)
        biarr_ant3 = writeData.convertStrings(biarr['t3'], union)
        antOrder = np.transpose(np.array([biarr_ant1, biarr_ant2, biarr_ant3]))

        # todo: check that putting the negatives on the phase and t3phi is correct
        writeData.writeOIFITS(fname, self.ra, self.dec, self.rf, self.bw, intTime, amp, viserror, phase, viserror, u, v, ant1, ant2, dttime, 
                              t3amp, t3amperr, t3phi, t3phierr, uClosure, vClosure, antOrder, dttimeClosure, antennaNames, antennaDiam, antennaX, antennaY, antennaZ)
   
        # Un-Normalizing by the total flux passed in - note this is changing the data inside the obs structure back to what it originally was
        self.data['vis'] *= flux
        self.data['sigma'] *= flux
        
        return
        
##################################################################################################
# Object Construction Functions
##################################################################################################    
           
def load_array(filename):
    """Read an array from a text file and return an Array object
    """
    
    tdata = np.loadtxt(filename,dtype=str,comments='#')
    if (tdata.shape[1] != 5 and tdata.shape[1] != 13):
        raise Exception("Array file should have format: "+ 
                        "(name, x, y, z, SEFDR, SEFDL "+
                        "FR_PAR_ANGLE FR_ELEV_ANGLE FR_OFFSET" +
                        "DR_RE   DR_IM   DL_RE    DL_IM )") 
    if tdata.shape[1] == 5:                    
    	tdataout = [np.array((x[0],float(x[1]),float(x[2]),float(x[3]),float(x[4]),float(x[4]),0.0, 0.0, 0.0, 0.0, 0.0),
                           dtype=DTARR) for x in tdata]
    elif tdata.shape[1] == 13:                    
    	tdataout = [np.array((x[0],float(x[1]),float(x[2]),float(x[3]),float(x[4]),float(x[5]),
                           float(x[9])+1j*float(x[10]), float(x[11])+1j*float(x[12]), 
                           float(x[6]), float(x[7]), float(x[8])), 
                           dtype=DTARR) for x in tdata]                           

    tdataout = np.array(tdataout)
    return Array(tdataout)
      
def load_obs_txt(filename):
    """Read an observation from a text file and return an Obsdata object
       text file has the same format as output from Obsdata.savedata()
    """
    
    # Read the header parameters
    file = open(filename)
    src = string.join(file.readline().split()[2:])
    ra = file.readline().split()
    ra = float(ra[2]) + float(ra[4])/60. + float(ra[6])/3600.
    dec = file.readline().split()
    dec = np.sign(float(dec[2])) *(abs(float(dec[2])) + float(dec[4])/60. + float(dec[6])/3600.)
    mjd = float(file.readline().split()[2])
    rf = float(file.readline().split()[2]) * 1e9
    bw = float(file.readline().split()[2]) * 1e9
    phasecal = bool(file.readline().split()[2])
    ampcal = bool(file.readline().split()[2])
    
    # New Header Parameters
    x = file.readline().split()
    if x[1] == 'OPACITYCAL:':
        opacitycal = bool(x[2])
        dcal = bool(file.readline().split()[2])
        frcal = bool(file.readline().split()[2])
        file.readline()
    else: 
        opacitycal = True
        dcal = True
        frcal = True
    file.readline()
    
    # read the tarr
    line = file.readline().split()
    tarr = []
    while line[1][0] != "-":
        if len(line) == 6: 
        	tarr.append(np.array((line[1], line[2], line[3], line[4], line[5], line[5], 0, 0, 0, 0, 0), dtype=DTARR))
        elif len(line) == 14: 
        	tarr.append(np.array((line[1], line[2], line[3], line[4], line[5], line[6], 
        	                      float(line[10])+1j*float(line[11]), float(line[12])+1j*float(line[13]), 
        	                      line[7], line[8], line[9]), dtype=DTARR))
        else: raise Exception("Telescope header doesn't have the right number of fields!")
        line = file.readline().split()
    tarr = np.array(tarr, dtype=DTARR)   
    file.close()

    # Load the data, convert to list format, return object
    datatable = np.loadtxt(filename, dtype=str)
    datatable2 = []
    for row in datatable:
        time = float(row[0])
        tint = float(row[1])
        t1 = row[2]
        t2 = row[3]
        
        #Old datatable formats
        if datatable.shape[1] < 20:
            tau1 = float(row[6])
            tau2 = float(row[7])
            u = float(row[8])
            v = float(row[9])
            vis = float(row[10]) * np.exp(1j * float(row[11]) * DEGREE)
            if datatable.shape[1] == 19:
                qvis = float(row[12]) * np.exp(1j * float(row[13]) * DEGREE)
                uvis = float(row[14]) * np.exp(1j * float(row[15]) * DEGREE)
                vvis = float(row[16]) * np.exp(1j * float(row[17]) * DEGREE)
                sigma = qsigma = usigma = vsigma = float(row[18])
            elif datatable.shape[1] == 17:
                qvis = float(row[12]) * np.exp(1j * float(row[13]) * DEGREE)
                uvis = float(row[14]) * np.exp(1j * float(row[15]) * DEGREE)
                vvis = 0+0j
                sigma = qsigma = usigma = vsigma = float(row[16])
            elif datatable.shape[1] == 15:
                qvis = 0+0j
                uvis = 0+0j
                vvis = 0+0j
                sigma = qsigma = usigma = vsigma = float(row[12])
            else:
                raise Exception('Text file does not have the right number of fields!')
        
        # Current datatable format
        elif datatable.shape[1] == 20:
            tau1 = float(row[4])
            tau2 = float(row[5])
            u = float(row[6])
            v = float(row[7])
            vis = float(row[8]) * np.exp(1j * float(row[9]) * DEGREE)
            qvis = float(row[10]) * np.exp(1j * float(row[11]) * DEGREE)
            uvis = float(row[12]) * np.exp(1j * float(row[14]) * DEGREE)
            vvis = float(row[14]) * np.exp(1j * float(row[15]) * DEGREE)
            sigma = float(row[16])
            qsigma = float(row[17])
            usigma = float(row[18])            
            vsigma = float(row[19])
                                                
        else:
            raise Exception('Text file does not have the right number of fields!')            
        
        
        datatable2.append(np.array((time, tint, t1, t2, tau1, tau2, 
                                    u, v, vis, qvis, uvis, vvis, 
                                    sigma, qsigma, usigma, vsigma), dtype=DTPOL))
    
    # Return the data object                      
    datatable2 = np.array(datatable2)
    out =  Obsdata(ra, dec, rf, bw, datatable2, tarr, source=src, mjd=mjd, 
                   ampcal=ampcal, phasecal=phasecal, opacitycal=opacitycal, dcal=dcal, frcal=frcal)        
    return out
    
def load_obs_maps(arrfile, obsspec, ifile, qfile=0, ufile=0, vfile=0, src='SgrA', mjd=0, ampcal=False, phasecal=False):
    """Read an observation from a maps text file and return an Obsdata object
       text file has the same format as output from Obsdata.savedata()
    """
    # Read telescope parameters from the array file
    tdata = np.loadtxt(arrfile, dtype=str)
    tdata = [np.array((x[0],float(x[1]),float(x[2]),float(x[3]),float(x[-1])), dtype=DTARR) for x in tdata]
    tdata = np.array(tdata)

    # Read parameters from the obs_spec
    f = open(obsspec)
    stop = False
    while not stop:
        line = f.readline().split()
        if line==[] or line[0]=='\\':
            continue
        elif line[0] == 'FOV_center_RA':
            x = line[2].split(':')
            ra = float(x[0]) + float(x[1])/60. + float(x[2])/3600.
        elif line[0] == 'FOV_center_Dec':
            x = line[2].split(':')
            dec = np.sign(float(x[0])) * (abs(float(x[0])) + float(x[1])/60. + float(x[2])/3600.)
        elif line[0] == 'Corr_int_time':
            tint = float(line[2])
        elif line[0] == 'Corr_chan_bw':  #!AC what if multiple channels?
            bw = float(line[2]) * 1e6 #MHz
        elif line[0] == 'Channel': #!AC what if multiple scans with different params?
            rf = float(line[2].split(':')[0]) * 1e6
        elif line[0] == 'Scan_start':
            x = line[2].split(':') #!AC properly compute MJD! 
        elif line[0] == 'Endscan':
            stop=True
    f.close()
    
    # Load the data, convert to list format, return object
    datatable = []
    f = open(ifile)
    
    for line in f:
        line = line.split()
        if not (line[0] in ['UV', 'Scan','\n']):
            time = line[0].split(':')
            time = float(time[2]) + float(time[3])/60. + float(time[4])/3600.
            u = float(line[1]) * 1000
            v = float(line[2]) * 1000
            bl = line[4].split('-')
            t1 = tdata[int(bl[0])-1]['site']
            t2 = tdata[int(bl[1])-1]['site']
            tau1 = 0.
            tau2 = 0.
            vis = float(line[7][:-1]) * np.exp(1j*float(line[8][:-1])*DEGREE)
            sigma = float(line[10])
            datatable.append(np.array((time, tint, t1, t2, tau1, tau2, 
                                        u, v, vis, 0.0, 0.0, 0.0, 
                                        sigma, 0.0, 0.0, 0.0), dtype=DTPOL))
    
    datatable = np.array(datatable)
    
    #!AC TODO qfile ufile and vfile must have exactly the same format as ifile: add some consistency check 
    if not qfile==0:
        f = open(qfile)
        i = 0
        for line in f:
            line = line.split()
            if not (line[0] in ['UV', 'Scan','\n']):
                datatable[i]['qvis'] = float(line[7][:-1]) * np.exp(1j*float(line[8][:-1])*DEGREE)
                datatable[i]['qsigma'] = float(line[10])
                i += 1
            
    if not ufile==0:
        f = open(ufile)
        i = 0
        for line in f:
            line = line.split()
            if not (line[0] in ['UV', 'Scan','\n']):
                datatable[i]['uvis'] = float(line[7][:-1]) * np.exp(1j*float(line[8][:-1])*DEGREE)
                datatable[i]['usigma'] = float(line[10])                
                i += 1                                
    
    if not vfile==0:
        f = open(vfile)
        i = 0
        for line in f:
            line = line.split()
            if not (line[0] in ['UV', 'Scan','\n']):
                datatable[i]['vvis'] = float(line[7][:-1]) * np.exp(1j*float(line[8][:-1])*DEGREE)
                datatable[i]['vsigma'] = float(line[10])                
                i += 1         
                                           
    # Return the datatable                      
    return Obsdata(ra, dec, rf, bw, datatable, tdata, source=src, mjd=mjd)        

#!AC AA TODO add in new telescope array terms and flags!
def load_obs_uvfits(filename, flipbl=False):
    """Load uvfits data from a uvfits file.
    """
        
    # Load the uvfits file
    hdulist = fits.open(filename)
    header = hdulist[0].header
    data = hdulist[0].data
    
    # Load the array data
    tnames = hdulist['AIPS AN'].data['ANNAME']
    tnums = hdulist['AIPS AN'].data['NOSTA'] - 1
    xyz = hdulist['AIPS AN'].data['STABXYZ']
    try:
        sefdr = hdulist['AIPS AN'].data['SEFD']
        sefdl = hdulist['AIPS AN'].data['SEFD'] #!AC TODO add sefdl
    except KeyError:
        print "Warning! no SEFD data in UVfits file"
        sefdr = np.zeros(len(tnames))
        sefdl = np.zeros(len(tnames))
    
    #!AC TODO - get the real values of these telescope parameters
    fr_par = np.zeros(len(tnames))
    fr_el = np.zeros(len(tnames))
    fr_off = np.zeros(len(tnames))
    dr = np.zeros(len(tnames)) + 1j*np.zeros(len(tnames))
    dl = np.zeros(len(tnames)) + 1j*np.zeros(len(tnames))
        
    tarr = [np.array((tnames[i], xyz[i][0], xyz[i][1], xyz[i][2], 
            sefdr[i], sefdl[i], fr_par[i], fr_el[i], fr_off[i],
            dr[i], dl[i]),
            dtype=DTARR) for i in range(len(tnames))]
            
    tarr = np.array(tarr)
    
    # Various header parameters
    ra = header['OBSRA'] * 12./180.
    dec = header['OBSDEC']   
    src = header['OBJECT']
    if header['CTYPE4'] == 'FREQ':
        rf = header['CRVAL4']
        bw = header['CDELT4'] 
    else: raise Exception('Cannot find observing frequency!')
    
    
    # Mask to screen bad data
    rrweight = data['DATA'][:,0,0,0,0,0,2]
    llweight = data['DATA'][:,0,0,0,0,1,2]
    rlweight = data['DATA'][:,0,0,0,0,2,2]
    lrweight = data['DATA'][:,0,0,0,0,3,2]
    mask = (rrweight > 0) * (llweight > 0) * (rlweight > 0) * (lrweight > 0)
    
    # Obs Times
    jds = data['DATE'][mask]
    mjd = int(jdtomjd(np.min(jds)))
    
    if len(set(data['DATE'])) > 2:
        times = np.array([mjdtogmt(jdtomjd(jd)) for jd in jds])
    else:
        times = data['_DATE'][mask] * 24.0
    
    # Integration times
    tints = data['INTTIM'][mask]
    
    # Sites - add names
    t1 = data['BASELINE'][mask].astype(int)/256
    t2 = data['BASELINE'][mask].astype(int) - t1*256
    t1 = t1 - 1
    t2 = t2 - 1
    scopes_num = np.sort(list(set(np.hstack((t1,t2)))))
    t1 = np.array([tarr[i]['site'] for i in t1])
    t2 = np.array([tarr[i]['site'] for i in t2])

    # Opacities (not in BU files)
    try: 
        tau1 = data['TAU1'][mask]
        tau2 = data['TAU2'][mask]
    except KeyError:
        tau1 = tau2 = np.zeros(len(t1))
        
    # Convert uv in lightsec to lambda by multiplying by rf
    try:
        u = data['UU---SIN'][mask] * rf
        v = data['VV---SIN'][mask] * rf    
    except KeyError:   
        try:
            u = data['UU'][mask] * rf
            v = data['VV'][mask] * rf
        except KeyError:
            try:
                u = data['UU--'][mask] * rf
                v = data['VV--'][mask] * rf
            except KeyError:
                raise Exception("Cant figure out column label for UV coords")
                    
    # Get vis data
    rr = data['DATA'][:,0,0,0,0,0,0][mask] + 1j*data['DATA'][:,0,0,0,0,0,1][mask]
    ll = data['DATA'][:,0,0,0,0,1,0][mask] + 1j*data['DATA'][:,0,0,0,0,1,1][mask]
    rl = data['DATA'][:,0,0,0,0,2,0][mask] + 1j*data['DATA'][:,0,0,0,0,2,1][mask]
    lr = data['DATA'][:,0,0,0,0,3,0][mask] + 1j*data['DATA'][:,0,0,0,0,3,1][mask]
    rrsig = 1/np.sqrt(rrweight[mask])
    llsig = 1/np.sqrt(llweight[mask])
    rlsig = 1/np.sqrt(rlweight[mask])
    lrsig = 1/np.sqrt(lrweight[mask])
    
    # Form stokes parameters
    ivis = 0.5 * (rr + ll)
    qvis = 0.5 * (rl + lr)
    uvis = 0.5j * (lr - rl)
    vvis = 0.5 * (rr - ll)
    sigma = 0.5 * np.sqrt(rrsig**2 + llsig**2)
    qsigma = 0.5* np.sqrt(rlsig**2 + lrsig**2)
    usigma = qsigma
    vsigma = sigma
   
    # Reverse sign of baselines for correct imaging?
    if flipbl:
        u = -u
        v = -v
    
    # Make a datatable
    datatable = []
    for i in xrange(len(times)):
        datatable.append(np.array
                         ((
                           times[i], tints[i], 
                           t1[i], t2[i], tau1[i], tau2[i], 
                           u[i], v[i],
                           ivis[i], qvis[i], uvis[i], vvis[i],
                           sigma[i], qsigma[i], usigma[i], vsigma[i],
                           ), dtype=DTPOL
                         ))
    datatable = np.array(datatable)
    
    #!AC TODO get calibration flags from uvfits?
    return Obsdata(ra, dec, rf, bw, datatable, tarr, source=src, mjd=mjd)

def load_obs_oifits(filename, flux=1.0):
    """Load data from an oifits file
       Does NOT currently support polarization
    """
    
    print 'Warning: load_obs_oifits does NOT currently support polarimetric data!' 
    
    # open oifits file and get visibilities
    oidata=oifits.open(filename)
    vis_data = oidata.vis

    # get source info
    src = oidata.target[0].target
    ra = oidata.target[0].raep0.angle
    dec = oidata.target[0].decep0.angle
    
    # get annena info
    nAntennas = len(oidata.array[oidata.array.keys()[0]].station)
    sites = np.array([oidata.array[oidata.array.keys()[0]].station[i].sta_name for i in range(nAntennas)])
    arrayX = oidata.array[oidata.array.keys()[0]].arrxyz[0]
    arrayY = oidata.array[oidata.array.keys()[0]].arrxyz[1]
    arrayZ = oidata.array[oidata.array.keys()[0]].arrxyz[2]
    x = np.array([arrayX + oidata.array[oidata.array.keys()[0]].station[i].staxyz[0] for i in range(nAntennas)])
    y = np.array([arrayY + oidata.array[oidata.array.keys()[0]].station[i].staxyz[1] for i in range(nAntennas)])
    z = np.array([arrayZ + oidata.array[oidata.array.keys()[0]].station[i].staxyz[2] for i in range(nAntennas)])
    
    # get wavelength and corresponding frequencies
    wavelength = oidata.wavelength[oidata.wavelength.keys()[0]].eff_wave
    nWavelengths = wavelength.shape[0]
    bandpass = oidata.wavelength[oidata.wavelength.keys()[0]].eff_band
    frequency = C/wavelength
    
    # !AC TODO: this result seems wrong...
    bw = np.mean(2*(np.sqrt( bandpass**2*frequency**2 + C**2) - C)/bandpass)
    rf = np.mean(frequency)
    
    # get the u-v point for each visibility
    u = np.array([vis_data[i].ucoord/wavelength for i in range(len(vis_data))])
    v = np.array([vis_data[i].vcoord/wavelength for i in range(len(vis_data))])
    
    # get visibility info - currently the phase error is not being used properly
    amp = np.array([vis_data[i]._visamp for i in range(len(vis_data))])
    phase = np.array([vis_data[i]._visphi for i in range(len(vis_data))])
    amperr = np.array([vis_data[i]._visamperr for i in range(len(vis_data))])
    visphierr = np.array([vis_data[i]._visphierr for i in range(len(vis_data))])
    timeobs = np.array([vis_data[i].timeobs for i in range(len(vis_data))]) #convert to single number
    
    #return timeobs
    #!AC TODO - is datetime working? 
    time = np.transpose(np.tile(np.array([(ttime.mktime((timeobs[i] + datetime.timedelta(days=1)).timetuple()))/(60.0*60.0) 
                                        for i in range(len(timeobs))]), [nWavelengths, 1]))
    
    # integration time
    tint = np.array([vis_data[i].int_time for i in range(len(vis_data))])
    if not all(tint[0] == item for item in np.reshape(tint, (-1)) ):
        raise TypeError("The time integrations for each visibility are different")
    tint = tint[0]
    tint = tint * np.ones( amp.shape )

    # get telescope names for each visibility
    t1 = np.transpose(np.tile( np.array([ vis_data[i].station[0].sta_name for i in range(len(vis_data))]), [nWavelengths,1]))
    t2 = np.transpose(np.tile( np.array([ vis_data[i].station[1].sta_name for i in range(len(vis_data))]), [nWavelengths,1]))

    # dummy variables
    tau1 = np.zeros(amp.shape)
    tau2 = np.zeros(amp.shape)
    qvis = np.zeros(amp.shape)
    uvis = np.zeros(amp.shape)
    vvis = np.zeros(amp.shape)
    sefdr = np.zeros(x.shape)
    sefdl = np.zeros(x.shape)
    fr_par = np.zeros(x.shape)   
    fr_el = np.zeros(x.shape)
    fr_off = np.zeros(x.shape)
    dr = np.zeros(x.shape) + 1j*np.zeros(x.shape)
    dl = np.zeros(x.shape) + 1j*np.zeros(x.shape)
             
    # vectorize
    time = time.ravel()
    tint = tint.ravel()
    t1 = t1.ravel()
    t2 = t2.ravel()

    tau1 = tau1.ravel()
    tau2 = tau2.ravel()
    u = u.ravel()
    v = v.ravel()
    vis = amp.ravel() * np.exp ( -1j * phase.ravel() * np.pi/180.0 )
    qvis = qvis.ravel()
    uvis = uvis.ravel()
    vvis = vvis.ravel()
    amperr = amperr.ravel()

    #!AC TODO - check that we are properly using the error from the amplitude and phase

    # create data tables
    datatable = np.array([(time[i], tint[i], t1[i], t2[i], tau1[i], tau2[i], u[i], v[i], 
                           flux*vis[i], qvis[i], uvis[i], vvis[i], 
                           flux*amperr[i], flux*amperr[i], flux*amperr[i], flux*amperr[i]
                          ) for i in range(len(vis))
                         ], dtype=DTPOL)

    tarr = np.array([(sites[i], x[i], y[i], z[i], 
                       sefdr[i], sefdl[i], fr_par[i], fr_el[i], fr_off[i],
                       dr[i], dl[i]
                     ) for i in range(nAntennas)
                    ], dtype=DTARR)
    
    # return object
    #!AC TODO get calibration flags from oifits? 
    return Obsdata(ra, dec, rf, bw, datatable, tarr, source=src, mjd=time[0])
    
def load_im_txt(filename, pulse=pulses.trianglePulse2D):
    """Read in an image from a text file and create an Image object
       Text file should have the same format as output from Image.save_txt()
       Make sure the header has exactly the same form!
    """
    
    # Read the header
    file = open(filename)
    src = string.join(file.readline().split()[2:])
    ra = file.readline().split()
    ra = float(ra[2]) + float(ra[4])/60. + float(ra[6])/3600.
    dec = file.readline().split()
    dec = np.sign(float(dec[2])) *(abs(float(dec[2])) + float(dec[4])/60. + float(dec[6])/3600.)
    mjd = float(file.readline().split()[2])
    rf = float(file.readline().split()[2]) * 1e9
    xdim = file.readline().split()
    xdim_p = int(xdim[2])
    psize_x = float(xdim[4])*RADPERAS/xdim_p
    ydim = file.readline().split()
    ydim_p = int(ydim[2])
    psize_y = float(ydim[4])*RADPERAS/ydim_p
    file.close()
    
    if psize_x != psize_y:
        raise Exception("Pixel dimensions in x and y are inconsistent!")
    
    # Load the data, convert to list format, make object
    datatable = np.loadtxt(filename, dtype=float)
    image = datatable[:,2].reshape(ydim_p, xdim_p)
    outim = Image(image, psize_x, ra, dec, rf=rf, source=src, mjd=mjd, pulse=pulse)
    
    # Look for Stokes Q and U
    qimage = uimage = vimage = np.zeros(image.shape)
    if datatable.shape[1] == 6:
        qimage = datatable[:,3].reshape(ydim_p, xdim_p)
        uimage = datatable[:,4].reshape(ydim_p, xdim_p)
        vimage = datatable[:,5].reshape(ydim_p, xdim_p)
    elif datatable.shape[1] == 5:
        qimage = datatable[:,3].reshape(ydim_p, xdim_p)
        uimage = datatable[:,4].reshape(ydim_p, xdim_p)    
    
    if np.any((qimage != 0) + (uimage != 0)) and np.any((vimage != 0)):
        print 'Loaded Stokes I, Q, U, and V Images'
        outim.add_qu(qimage, uimage)
        outim.add_v(vimage)
    elif np.any((vimage != 0)):
        print 'Loaded Stokes I and V Images'
        outim.add_v(vimage)
    elif np.any((qimage != 0) + (uimage != 0)):   
        print 'Loaded Stokes I, Q, and U Images'
        outim.add_qu(qimage, uimage)     
    else:
        print 'Loaded Stokes I Image Only'
    
    return outim
    
def load_im_fits(filename, punit="deg", pulse=pulses.trianglePulse2D):
    """Read in an image from a FITS file and create an Image object
    """

    # Radian or Degree?
    if punit=="deg":
        pscl = DEGREE
    elif punit=="rad":
        pscl = 1.0
    elif punit=="uas":
        pscl = RADPERUAS
        
    # Open the FITS file
    hdulist = fits.open(filename)
    
    # Assume stokes I is the primary hdu
    header = hdulist[0].header
    
    # Read some header values
    ra = header['OBSRA']*12/180.
    dec = header['OBSDEC']
    xdim_p = header['NAXIS1']
    psize_x = np.abs(header['CDELT1']) * pscl
    dim_p = header['NAXIS2']
    psize_y = np.abs(header['CDELT2']) * pscl
    
    if 'MJD' in header.keys(): mjd = header['MJD']
    else: mjd = 0.0 
    
    if 'FREQ' in header.keys(): rf = header['FREQ']
    else: rf = 0.0
    
    if 'OBJECT' in header.keys(): src = header['OBJECT']
    else: src = ''
    
    # Get the image and create the object
    data = hdulist[0].data
    data = data.reshape((data.shape[-2],data.shape[-1]))
    image = data[::-1,:] # flip y-axis!
    
    # normalize the flux
    normalizer = 1.0;
    if 'BUNIT' in header.keys():
        if header['BUNIT'] == 'JY/BEAM':
            beamarea = (2.0*np.pi*header['BMAJ']*header['BMIN']/(8.0*np.log(2)))
            normalizer = (header['CDELT2'])**2 / beamarea
    image *= normalizer
            
    # make image object            
    outim = Image(image, psize_x, ra, dec, rf=rf, source=src, mjd=mjd, pulse=pulse)
    
    # Look for Stokes Q and U
    qimage = uimage = vimage = np.array([])
    for hdu in hdulist[1:]:
        header = hdu.header
        data = hdu.data
        try: data = data.reshape((data.shape[-2],data.shape[-1]))
        except IndexError: continue
        
        if 'STOKES' in header.keys() and header['STOKES'] == 'Q':
            qimage = normalizer*data[::-1,:] # flip y-axis!
        if 'STOKES' in header.keys() and header['STOKES'] == 'U':
            uimage = normalizer*data[::-1,:] # flip y-axis!
        if 'STOKES' in header.keys() and header['STOKES'] == 'V':
            vimage = normalizer*data[::-1,:] # flip y-axis!
    
    if qimage.shape == uimage.shape == vimage.shape == image.shape:
        print 'Loaded Stokes I, Q, U, and V Images'
        outim.add_qu(qimage, uimage)
        outim.add_v(vimage)
    elif vimage.shape == image.shape:
        print 'Loaded Stokes I and V Images'
        outim.add_v(vimage)
    elif qimage.shape == uimage.shape == image.shape:   
        print 'Loaded Stokes I, Q, and U Images'
        outim.add_qu(qimage, uimage)     
    else:
        print 'Loaded Stokes I Image Only'
                            
    return outim



def load_im_manual_fits(filename, timesrot90=0, punit="deg", fov=-1, ra=17.761122472222223, dec=-28.992189444444445, rf=230e9, src="SgrA", mjd="0" , pulse=pulses.trianglePulse2D):

    # Radian or Degree?
    if punit=="deg":
        pscl = DEGREE
    elif punit=="rad":
        pscl = 1.0
    elif punit=="uas":
        pscl = RADPERUAS
    elif punit=="mas":
        pscl = RADPERUAS * 1000.0


    hdulist = fits.open(filename)
    header = hdulist[0].header
    data = hdulist[0].data

    if 'NAXIS1' in header.keys(): xdim_p = header['NAXIS1']
    else: xdim_p = data.shape[-2]

    if 'CDELT1' in header.keys(): 
        psize_x = np.abs(header['CDELT1']) * pscl
    else: 
        psize_x = (float(fov) / data.shape[-2]) * pscl
        if fov==-1:
            print 'WARNING: Must provide a field of view for the image'

    normalizer = 1.0; 
    if 'BUNIT' in header.keys():
        if header['BUNIT'] == 'JY/BEAM':
            beamarea = (2.0*np.pi*header['BMAJ']*header['BMIN']/(8.0*np.log(2)))
            normalizer = (header['CDELT2'])**2 / beamarea

    data = data.reshape((data.shape[-2],data.shape[-1]))

    image = data[::-1,:] # flip y-axis!
    image = np.rot90(image, k=timesrot90)
    outim = Image(image*normalizer, psize_x, ra, dec, rf=rf, source=src, mjd=mjd, pulse=pulse)
    
    print 'Loaded Stokes I image only'
    return outim


##################################################################################################
# Image Construction Functions
##################################################################################################

def resample_square(im, xdim_new, ker_size=5):
    """Return a new image object that is resampled to the new dimensions xdim_new x xdim_new"""
    
    if im.xdim != im.ydim:
        raise Exception("Image must be square!")
    if im.pulse == pulses.deltaPulse2D:
        raise Exception("This function only works on continuously parametrized images: does not work with delta pulses!")
    
    ydim_new = xdim_new
    fov = im.xdim * im.psize
    psize_new = fov / xdim_new
    ij = np.array([[[i*im.psize + (im.psize*im.xdim)/2.0 - im.psize/2.0, j*im.psize + (im.psize*im.ydim)/2.0 - im.psize/2.0]
                    for i in np.arange(0, -im.xdim, -1)] 
                    for j in np.arange(0, -im.ydim, -1)]).reshape((im.xdim*im.ydim, 2))
    def im_new(x,y):
        mask = (((x - ker_size*im.psize/2.0) < ij[:,0]) * (ij[:,0] < (x + ker_size*im.psize/2.0)) * ((y-ker_size*im.psize/2.0) < ij[:,1]) * (ij[:,1] < (y+ker_size*im.psize/2.0))).flatten()
        return np.sum([im.imvec[n] * im.pulse(x-ij[n,0], y-ij[n,1], im.psize, dom="I") for n in np.arange(len(im.imvec))[mask]])
    
    out = np.array([[im_new(x*psize_new + (psize_new*xdim_new)/2.0 - psize_new/2.0, y*psize_new + (psize_new*ydim_new)/2.0 - psize_new/2.0)
                      for x in np.arange(0, -xdim_new, -1)] 
                      for y in np.arange(0, -ydim_new, -1)] )                     

                      
    # Normalize
    scaling = np.sum(im.imvec) / np.sum(out)
    out *= scaling
    outim = Image(out, psize_new, im.ra, im.dec, rf=im.rf, source=im.source, mjd=im.mjd, pulse=im.pulse)
    
    # Q and U images
    if len(im.qvec):
        def im_new_q(x,y):
            mask = (((x - ker_size*im.psize/2.0) < ij[:,0]) * (ij[:,0] < (x + ker_size*im.psize/2.0)) * 
                    ((y - ker_size*im.psize/2.0) < ij[:,1]) * (ij[:,1] < (y + ker_size*im.psize/2.0))).flatten()
            return np.sum([im.qvec[n] * im.pulse(x-ij[n,0], y-ij[n,1], im.psize, dom="I") for n in np.arange(len(im.imvec))[mask]])
        def im_new_u(x,y):
            mask = (((x - ker_size*im.psize/2.0) < ij[:,0]) * (ij[:,0] < (x + ker_size*im.psize/2.0)) * 
                    ((y-ker_size*im.psize/2.0) < ij[:,1]) * (ij[:,1] < (y+ker_size*im.psize/2.0))).flatten()
            return np.sum([im.uvec[n] * im.pulse(x-ij[n,0], y-ij[n,1], im.psize, dom="I") for n in np.arange(len(im.imvec))[mask]])
        
        outq = np.array([[im_new_q(x*psize_new + (psize_new*xdim_new)/2.0 - psize_new/2.0, y*psize_new + (psize_new*ydim_new)/2.0 - psize_new/2.0)
                      for x in np.arange(0, -xdim_new, -1)] 
                      for y in np.arange(0, -ydim_new, -1)] ) 
        outu = np.array([[im_new_u(x*psize_new + (psize_new*xdim_new)/2.0 - psize_new/2.0, y*psize_new + (psize_new*ydim_new)/2.0 - psize_new/2.0)
                      for x in np.arange(0, -xdim_new, -1)] 
                      for y in np.arange(0, -ydim_new, -1)] )
        outq *= scaling
        outu *= scaling
        outim.add_qu(outq, outu)
    
    if len(im.vvec):
        def im_new_v(x,y):
            mask = (((x - ker_size*im.psize/2.0) < ij[:,0]) * (ij[:,0] < (x + ker_size*im.psize/2.0)) * 
                    ((y-ker_size*im.psize/2.0) < ij[:,1]) * (ij[:,1] < (y+ker_size*im.psize/2.0))).flatten()
            return np.sum([im.vvec[n] * im.pulse(x-ij[n,0], y-ij[n,1], im.psize, dom="I") for n in np.arange(len(im.imvec))[mask]])
        
        outv = np.array([[im_new_v(x*psize_new + (psize_new*xdim_new)/2.0 - psize_new/2.0, y*psize_new + (psize_new*ydim_new)/2.0 - psize_new/2.0)
                      for x in np.arange(0, -xdim_new, -1)] 
                      for y in np.arange(0, -ydim_new, -1)] ) 
        outv *= scaling
        outim.add_v(outv)        
    
    return outim

def im_pad(im, fovx, fovy):
    """Pad to new fov
    """ 
    fovoldx=im.psize*im.xdim
    fovoldy=im.psize*im.ydim
    padx=int(0.5*(fovx-fovoldx)/im.psize)
    pady=int(0.5*(fovy-fovoldy)/im.psize)
    imarr=im.imvec.reshape(im.xdim, im.ydim)
    imarr=np.pad(imarr,((padx,padx),(pady,pady)),'constant')
    outim=Image(imarr, im.psize, im.ra, im.dec, rf=im.rf, source=im.source, mjd=im.mjd, pulse=im.pulse)

    if len(im.qvec):
        qarr=im.qvec.reshape(im.xdim,im.ydim)
        qarr=np.pad(qarr,((padx,padx),(pady,pady)),'constant')
        uarr=im.uvec.reshape(im.xdim,im.ydim)
        uarr=np.pad(uarr,((padx,padx),(pady,pady)),'constant')
        outim.add_qu(qarr,uarr)
    if len(im.vvec):
        varr=im.vvec.reshape(im.xdim,im.ydim)
        varr=np.pad(qarr,((padx,padx),(pady,pady)),'constant')
        outim.add_v(varr)
    return outim
    
def make_square(obs, npix, fov,pulse=pulses.trianglePulse2D):
    """Make an empty prior image
       obs is an observation object
       fov is in radians
    """ 
    pdim = fov/npix
    im = np.zeros((npix,npix))
    return Image(im, pdim, obs.ra, obs.dec, rf=obs.rf, source=obs.source, mjd=obs.mjd, pulse=pulse)

def add_flat(im, flux):
    """Add flat background to an image""" 
    
    imout = (im.imvec + (flux/float(len(im.imvec))) * np.ones(len(im.imvec))).reshape(im.ydim,im.xdim)
    out = Image(imout, im.psize, im.ra, im.dec, rf=im.rf, source=im.source, mjd=im.mjd, pulse=im.pulse) 
    return out

def add_tophat(im, flux, radius):
    """Add tophat flux to an image""" 
    xfov = im.xdim * im.psize
    yfov = im.ydim * im.psize
    
    xlist = np.arange(0,-im.xdim,-1)*im.psize + (im.psize*im.xdim)/2.0 - im.psize/2.0
    ylist = np.arange(0,-im.ydim,-1)*im.psize + (im.psize*im.ydim)/2.0 - im.psize/2.0

    hat = np.array([[1.0 if np.sqrt(i**2+j**2) <= radius else EP
                      for i in xlist] 
                      for j in ylist])        
    
    hat = hat[0:im.ydim, 0:im.xdim]
    
    imout = im.imvec.reshape(im.ydim, im.xdim) + (hat * flux/np.sum(hat))
    out = Image(imout, im.psize, im.ra, im.dec, rf=im.rf, source=im.source, mjd=im.mjd) 
    return out

def add_gauss(im, flux, beamparams):
    """Add a gaussian to an image
       beamparams is [fwhm_maj, fwhm_min, theta, x, y], all in rad
       theta is the orientation angle measured E of N
    """ 
    
    try: 
    	x=beamparams[3]
    	y=beamparams[4] 
    except IndexError:
    	x=y=0.0
    	 
    sigma_maj = beamparams[0] / (2. * np.sqrt(2. * np.log(2.))) 
    sigma_min = beamparams[1] / (2. * np.sqrt(2. * np.log(2.)))
    cth = np.cos(beamparams[2])
    sth = np.sin(beamparams[2])
    
    xfov = im.xdim * im.psize
    yfov = im.ydim * im.psize    
    xlist = np.arange(0,-im.xdim,-1)*im.psize + (im.psize*im.xdim)/2.0 - im.psize/2.0
    ylist = np.arange(0,-im.ydim,-1)*im.psize + (im.psize*im.ydim)/2.0 - im.psize/2.0
    
    gauss = np.array([[np.exp(-((j-y)*cth + (i-x)*sth)**2/(2*sigma_maj**2) - ((i-x)*cth - (j-y)*sth)**2/(2.*sigma_min**2))
                      for i in xlist] 
                      for j in ylist]) 
  
    gauss = gauss[0:im.ydim, 0:im.xdim]
    
    imout = im.imvec.reshape(im.ydim, im.xdim) + (gauss * flux/np.sum(gauss))
    out = Image(imout, im.psize, im.ra, im.dec, rf=im.rf, source=im.source, mjd=im.mjd, pulse=im.pulse)
    return out

def add_crescent(im, flux, Rp, Rn, a, b, x=0, y=0):
    """Add a crescent to an image; see Kamruddin & Dexter (2013)
       all parameters in rad
       Rp is larger radius
       Rn is smaller radius
       a is relative x offset of smaller disk
       b is relative y offset of smaller disk
       x,y are center coordinates of the larger disk
    """ 
    
    xfov = im.xdim * im.psize
    yfov = im.ydim * im.psize    
    xlist = np.arange(0,-im.xdim,-1)*im.psize + (im.psize*im.xdim)/2.0 - im.psize/2.0
    ylist = np.arange(0,-im.ydim,-1)*im.psize + (im.psize*im.ydim)/2.0 - im.psize/2.0
    
    def mask(x2, y2):
        if (x2-a)**2 + (y2-b)**2 > Rn**2 and x2**2 + y2**2 < Rp**2:
            return 1.0
        else:
            return 0.0

    crescent = np.array([[mask(i-x, j-y)
                      for i in xlist] 
                      for j in ylist]) 
  
    crescent = crescent[0:im.ydim, 0:im.xdim]
    
    imout = im.imvec.reshape(im.ydim, im.xdim) + (crescent * flux/np.sum(crescent))
    out = Image(imout, im.psize, im.ra, im.dec, rf=im.rf, source=im.source, mjd=im.mjd, pulse=im.pulse)
    return out

def add_const_m(im, mag, angle):
    """Add a constant fractional linear polarization to image
       angle is in radians""" 
    
    if not (0 < mag < 1):
        raise Exception("fractional polarization magnitude must be beween 0 and 1!")
    
    imi = im.imvec.reshape(im.ydim,im.xdim)    
    imq = qimage(im.imvec, mag * np.ones(len(im.imvec)), angle*np.ones(len(im.imvec))).reshape(im.ydim,im.xdim)
    imu = uimage(im.imvec, mag * np.ones(len(im.imvec)), angle*np.ones(len(im.imvec))).reshape(im.ydim,im.xdim)
    out = Image(imi, im.psize, im.ra, im.dec, rf=im.rf, source=im.source, mjd=im.mjd, pulse=im.pulse)
    out.add_qu(imq, imu)
    return out
    
##################################################################################################
# Image domain blurring Functions
##################################################################################################
def blur_gauss(image, beamparams, frac, frac_pol=0):
    """Blur image with a Gaussian beam defined by beamparams
       beamparams is [FWHMmaj, FWHMmin, theta], all in radian
    """
    
    im = (image.imvec).reshape(image.ydim, image.xdim)
    if len(image.qvec):
        qim = (image.qvec).reshape(image.ydim, image.xdim)
        uim = (image.uvec).reshape(image.ydim, image.xdim)
    if len(image.vvec):
        vim = (image.vvec).reshape(image.ydim, image.xdim)
    xfov = image.xdim * image.psize
    yfov = image.ydim * image.psize
    xlist = np.arange(0,-image.xdim,-1)*image.psize + (image.psize*image.xdim)/2.0 - image.psize/2.0
    ylist = np.arange(0,-image.ydim,-1)*image.psize + (image.psize*image.ydim)/2.0 - image.psize/2.0
    
    if beamparams[0] > 0.0:
        sigma_maj = frac * beamparams[0] / (2. * np.sqrt(2. * np.log(2.))) 
        sigma_min = frac * beamparams[1] / (2. * np.sqrt(2. * np.log(2.))) 
        cth = np.cos(beamparams[2])
        sth = np.sin(beamparams[2])
        gauss = np.array([[np.exp(-(j*cth + i*sth)**2/(2*sigma_maj**2) - (i*cth - j*sth)**2/(2.*sigma_min**2))
                                  for i in xlist] 
                                  for j in ylist])

        gauss = gauss[0:image.ydim, 0:image.xdim]
        gauss = gauss / np.sum(gauss) # normalize to 1
        
        # Convolve
        im = scipy.signal.fftconvolve(gauss, im, mode='same')

    if frac_pol:
        if not len(image.qvec):
            raise Exception("There is no polarized image!")
                
        sigma_maj = frac_pol * beamparams[0] / (2. * np.sqrt(2. * np.log(2.))) 
        sigma_min = frac_pol * beamparams[1] / (2. * np.sqrt(2. * np.log(2.))) 
        cth = np.cos(beamparams[2])
        sth = np.sin(beamparams[2])
        gauss = np.array([[np.exp(-(j*cth + i*sth)**2/(2*sigma_maj**2) - (i*cth - j*sth)**2/(2.*sigma_min**2))
                                  for i in xlist] 
                                  for j in ylist])
        

        gauss = gauss[0:image.ydim, 0:image.xdim]
        gauss = gauss / np.sum(gauss) # normalize to 1        
        
        # Convolve
        qim = scipy.signal.fftconvolve(gauss, qim, mode='same')
        uim = scipy.signal.fftconvolve(gauss, uim, mode='same')
        
        if len(image.vvec):
            vim = scipy.signal.fftconvolve(gauss, vim, mode='same')                                  
    
    out = Image(im, image.psize, image.ra, image.dec, rf=image.rf, source=image.source, mjd=image.mjd, pulse=image.pulse)                        
    if len(image.qvec):
        out.add_qu(qim, uim)
    if len(image.vvec):
        out.add_v(vim)
    return out  
        
##################################################################################################
# Scattering Functions
##################################################################################################
def deblur(obs):
    """Deblur the observation obs by dividing with the Sgr A* scattering kernel.
       Returns a new observation.
    """
    
    # make a copy of observation data
    datatable = (obs.copy()).data

    vis = datatable['vis']
    qvis = datatable['qvis']
    uvis = datatable['uvis']
    vvis = datatable['vvis']
    sigma = datatable['sigma']
    qsigma = datatable['qsigma']
    usigma = datatable['usigma']
    vsigma = datatable['vsigma']            
    u = datatable['u']
    v = datatable['v']
    
    # divide visibilities by the scattering kernel
    for i in range(len(vis)):
        ker = sgra_kernel_uv(obs.rf, u[i], v[i])
        vis[i] = vis[i] / ker
        qvis[i] = qvis[i] / ker
        uvis[i] = uvis[i] / ker
        vvis[i] = vvis[i] / ker
        sigma[i] = sigma[i] / ker
        qsigma[i] = qsigma[i] / ker
        usigma[i] = usigma[i] / ker
        vsigma[i] = vsigma[i] / ker
                            
    datatable['vis'] = vis
    datatable['qvis'] = qvis
    datatable['uvis'] = uvis
    datatable['vvis'] = vvis
    datatable['sigma'] = sigma
    datatable['qsigma'] = qsigma
    datatable['usigma'] = usigma
    datatable['vsigma'] = vsigma    
    
    obsdeblur = Obsdata(obs.ra, obs.dec, obs.rf, obs.bw, datatable, obs.tarr, source=obs.source, mjd=obs.mjd, 
                        ampcal=obs.ampcal, phasecal=obs.phasecal, opacitycal=obs.opacitycal, dcal=obs.dcal, frcal=obs.frcal)
    return obsdeblur

def gauss_uv(u, v, flux, beamparams, x=0., y=0.):
    """Return the value of the Gaussian FT with 
       beamparams is [FWHMmaj, FWHMmin, theta, x, y], all in radian
       theta is the orientation angle measured E of N
    """

    sigma_maj = beamparams[0] / (2*np.sqrt(2*np.log(2))) 
    sigma_min = beamparams[1] / (2*np.sqrt(2*np.log(2)))
    theta = beamparams[2]
    #try: 
    #	x=beamparams[3]
    #	y=beamparams[4] 
    #except IndexError:
    #	x=y=0.0
    
    
    # Covariance matrix
    a = (sigma_min * np.cos(theta))**2 + (sigma_maj*np.sin(theta))**2
    b = (sigma_maj * np.cos(theta))**2 + (sigma_min*np.sin(theta))**2
    c = (sigma_min**2 - sigma_maj**2) * np.cos(theta) * np.sin(theta)
    m = np.array([[a, c], [c, b]])
    
    uv = np.array([[u[i],v[i]] for i in xrange(len(u))])
    x2 = np.array([np.dot(uvi,np.dot(m,uvi)) for uvi in uv])   
    #x2 = np.dot(uv, np.dot(m, uv.T))
    g = np.exp(-2 * np.pi**2 * x2)
    p = np.exp(-2j * np.pi * (u*x + v*y))

    return flux * g * p
    
def sgra_kernel_uv(rf, u, v):
    """Return the value of the Sgr A* scattering kernel at a given u,v pt (in lambda), 
       at a given frequency rf (in Hz).
       Values from Bower et al.
    """
    
    lcm = (C/rf) * 100 # in cm
    sigma_maj = FWHM_MAJ * (lcm**2) / (2*np.sqrt(2*np.log(2))) * RADPERUAS
    sigma_min = FWHM_MIN * (lcm**2) / (2*np.sqrt(2*np.log(2))) * RADPERUAS
    theta = POS_ANG * DEGREE
    
    
    # Covariance matrix
    a = (sigma_min * np.cos(theta))**2 + (sigma_maj*np.sin(theta))**2
    b = (sigma_maj * np.cos(theta))**2 + (sigma_min*np.sin(theta))**2
    c = (sigma_min**2 - sigma_maj**2) * np.cos(theta) * np.sin(theta)
    m = np.array([[a, c], [c, b]])
    uv = np.array([u,v])
    
    x2 = np.dot(uv, np.dot(m, uv))
    g = np.exp(-2 * np.pi**2 * x2)
    
    return g

def sgra_kernel_params(rf):
    """Return elliptical gaussian parameters in radian for the Sgr A* scattering ellipse at a given frequency
       Values from Bower et al.
    """
    
    lcm = (C/rf) * 100 # in cm
    fwhm_maj_rf = FWHM_MAJ * (lcm**2)  * RADPERUAS
    fwhm_min_rf = FWHM_MIN * (lcm**2)  * RADPERUAS
    theta = POS_ANG * DEGREE
    
    return np.array([fwhm_maj_rf, fwhm_min_rf, theta])
##################################################################################################
# Observation & Noise Functions
##################################################################################################        

def blnoise(sefd1, sefd2, tint, bw):
    """Determine the standard deviation of Gaussian thermal noise on a baseline 
       2-bit quantization and atmospheric opacity included"""
    
    #!AC TODO Is the factor of sqrt(2) correct? 
    noise = np.sqrt(sefd1*sefd2/(2*bw*tint))/0.88
    return noise

def cerror(sigma):
    """Return a complex number drawn from a circular complex Gaussian of zero mean"""
    return np.random.normal(loc=0,scale=sigma) + 1j*np.random.normal(loc=0,scale=sigma)

def hashrandn(*args):
    """set the seed according to a collection of arguments and return random gaussian var"""
    np.random.seed(hash(",".join(map(repr,args))) % 4294967295)
    return np.random.randn()

def hashrand(*args):
    """set the seed according to a collection of arguments and return random number in 0,1"""
    np.random.seed(hash(",".join(map(repr,args))) % 4294967295)
    return np.random.rand()

      
def ftmatrix(pdim, xdim, ydim, uvlist, pulse=pulses.deltaPulse2D):
    """Return a DFT matrix for the xdim*ydim image with pixel width pdim
       that extracts spatial frequencies of the uv points in uvlist.
    """

    xlist = np.arange(0,-xdim,-1)*pdim + (pdim*xdim)/2.0 - pdim/2.0
    ylist = np.arange(0,-ydim,-1)*pdim + (pdim*ydim)/2.0 - pdim/2.0

    # original sign convention
    #ftmatrices = [pulse(2*np.pi*uv[0], 2*np.pi*uv[1], pdim, dom="F") * np.outer(np.exp(-2j*np.pi*ylist*uv[1]), np.exp(-2j*np.pi*xlist*uv[0])) for uv in uvlist] #list of matrices at each freq
    
    # changed the sign convention to agree with BU data (Jan 2017)
    ftmatrices = [pulse(2*np.pi*uv[0], 2*np.pi*uv[1], pdim, dom="F") * np.outer(np.exp(2j*np.pi*ylist*uv[1]), np.exp(2j*np.pi*xlist*uv[0])) for uv in uvlist] #list of matrices at each freq
    
    ftmatrices = np.reshape(np.array(ftmatrices), (len(uvlist), xdim*ydim))
    return ftmatrices


def make_jones(obs, ampcal=True, opacitycal=True, gainp=GAINPDEF, phasecal=True, dcal=True, dtermp=DTERMPDEF, dtermp_resid=DTERMPDEF_RESID, frcal=True):
    """Compute ALL Jones Matrices for a list of times (non repeating), with gain and dterm errors.
       ra and dec should be in hours / degrees
       Will return a nested dictionary of matrices indexed by the site, then by the time 
    """   

    tlist = obs.tlist()
    tarr = obs.tarr
    ra = obs.ra
    dec = obs.dec
    sourcevec = np.array([np.cos(dec*DEGREE), 0, np.sin(dec*DEGREE)])
    
    # Create a dictionary of taus and a list of unique times
    nsites = len(obs.tarr['site'])
    taudict = {site : np.array([]) for site in obs.tarr['site']}
    times = np.array([])
    for scan in tlist:
        time = scan['time'][0]
        times = np.append(times, time)
        sites_in = np.array([])
        for bl in scan:
            # Should we screen for conflicting same-time measurements of tau? 
            if len(sites_in) >= nsites: break
            
            if not bl['t1'] in sites_in:
                taudict[bl['t1']] = np.append(taudict[bl['t1']], bl['tau1'])
                sites_in = np.append(sites_in, bl['t1'])
            
            if not bl['t2'] in sites_in:
                taudict[bl['t2']] = np.append(taudict[bl['t2']], bl['tau2'])
                sites_in = np.append(sites_in, bl['t2'])                
        if len(sites_in) < nsites:
            for site in obs.tarr['site']:
                if site not in sites_in: 
                    taudict[site] = np.append(taudict[site], 0.0)   

    # Generate Jones Matrices at each time for each telescope 
    out = {}
    for i in xrange(len(tarr)):
        site = tarr[i]['site']
        coords = np.array([tarr[i]['x'],tarr[i]['y'],tarr[i]['z']])
        latlon = xyz_2_latlong(coords)
            
        # Elevation Angles
        thetas = np.mod((times - ra)*HOUR, 2*np.pi)
        el_angles = elev(earthrot(coords, thetas), sourcevec) 
        
        # Parallactic Angles 
        hr_angles = hr_angle(times*HOUR, latlon[:,1], ra*HOUR)
        par_angles = par_angle(hr_angles, latlon[:,0], dec*DEGREE)        
        
        # Amplitude gain
        # !AC TODO this assumes all gains have mean 1: should we put in a fixed gain offset term? 
        # !AC TODO should we make gainR and gainL different?
        
        gainR = gainL = np.ones(len(times))
        if not ampcal:
            #! AC sqrt here to match convention below
            gainR = np.sqrt(np.abs(np.array([1.0 + gainp * hashrandn(site, 'gain') 
                            + gainp * hashrandn(site, 'gain', time) for time in times])))
            gainL = np.sqrt(np.abs(np.array([1.0 + gainp * hashrandn(site, 'gain') 
                            + gainp * hashrandn(site, 'gain', time) for time in times])))
        
        # Opacity attenuation of amplitude gain
        if not opacitycal:
            taus = np.abs(np.array([taudict[site][i] * (1.0 + gainp * hashrandn(site, 'tau', times[i])) for i in xrange(len(times))]))                
            atten = np.exp(-taus/(EP + 2.0*np.sin(el_angles)))
            
            gainR = gainR * atten
            gainL = gainL * atten
                 
        # Atmospheric Phase
        if not phasecal:
            phase = np.array([2 * np.pi * hashrand(site, 'phase', time) for time in times])
            gainR = gainR * np.exp(1j*phase) 
            gainL = gainL * np.exp(1j*phase)
            
        # D Term errors
        dR = dL = 0.0
        if not dcal: 
            dR = tarr[i]['dr']
            if dR == 0.0: dR = dtermp * (hashrandn(site, 'drreal') + 1j * hashrandn(site, 'drim'))
            dL = tarr[i]['dl']
            if dL == 0.0: dL = dtermp * (hashrandn(site, 'dlreal') + 1j * hashrandn(site, 'dlim'))
            dR = dR + dtermp_resid * (hashrandn(site, 'drreal_resid') + 1j * hashrandn(site, 'drim_resid'))
            dL = dL + dtermp_resid * (hashrandn(site, 'dlreal_resid') + 1j * hashrandn(site, 'dlim_resid')) 

        # Feed Rotation Angles
        fr_angle = np.zeros(len(times))
        if not frcal:
            fr_angle = tarr[i]['fr_elev']*el_angles + tarr[i]['fr_par']*par_angles + tarr[i]['fr_off']*DEGREE
                     
        # Assemble the Jones Matrices and save to dictionary
        j_matrices = {times[j]: np.array([
                                [np.exp(-1j*fr_angle[j])*gainR[j], np.exp(1j*fr_angle[j])*dR*gainR[j]],
                                [np.exp(-1j*fr_angle[j])*dL*gainL[j], np.exp(1j*fr_angle[j])*gainL[j]]
                                ]) 
                                for j in xrange(len(times))}

        out[site] = j_matrices
    
    return out 
    
def make_jones_inverse(obs, ampcal=True, phasecal=True, opacitycal=True, dcal=True, frcal=True):
    """Compute all Inverse Jones Matrices for a list of times (non repeating), with NO gain and dterm errors.
       ra and dec should be in hours / degrees
       Will return a dictionary of matrices for each time, indexed by the site, with the matrices in time order  
    """   

    # Get data
    tlist = obs.tlist()
    tarr = obs.tarr
    ra = obs.ra
    dec = obs.dec
    sourcevec = np.array([np.cos(dec*DEGREE), 0, np.sin(dec*DEGREE)])
    
    # Create a dictionary of taus and a list of unique times
    nsites = len(obs.tarr['site'])
    taudict = {site : np.array([]) for site in obs.tarr['site']}
    times = np.array([])
    for scan in tlist:
        time = scan['time'][0]
        times = np.append(times, time)
        sites_in = np.array([])
        for bl in scan:
            # Should we screen for conflicting same-time measurements of tau? 
            if len(sites_in) >= nsites: break
            
            if not bl['t1'] in sites_in:
                taudict[bl['t1']] = np.append(taudict[bl['t1']], bl['tau1'])
                sites_in = np.append(sites_in, bl['t1'])
            
            if not bl['t2'] in sites_in:
                taudict[bl['t2']] = np.append(taudict[bl['t2']], bl['tau2'])
                sites_in = np.append(sites_in, bl['t2'])                
        if len(sites_in) < nsites:
            for site in obs.tarr['site']:
                if site not in sites_in: 
                    taudict[site] = np.append(taudict[site], 0.0)   
                                    
    # Make inverse Jones Matrices
    out = {}
    for i in xrange(len(tarr)):
        site = tarr[i]['site']
        coords = np.array([tarr[i]['x'],tarr[i]['y'],tarr[i]['z']])
        latlon = xyz_2_latlong(coords)
        
        # Elevation Angles
        thetas = np.mod((times - ra)*HOUR, 2*np.pi)
        el_angles = elev(earthrot(coords, thetas), sourcevec)

        # Parallactic Angles (positive longitude EAST)
        hr_angles = hr_angle(times*HOUR, latlon[:,1], ra*HOUR)
        par_angles = par_angle(hr_angles, latlon[:,0], dec*DEGREE)         
        
        # Amplitude gain - one by default now
        # !AC TODO this assumes all gains 1 - should we put in a fixed gain term? 
        gainR = gainL = np.ones(len(times))        
        
        # Opacity attenuation of amplitude gain
        if not opacitycal:
            taus = np.abs(np.array(taudict[site]))                
            atten = np.exp(-taus/(EP + 2.0*np.sin(el_angles)))
            
            gainR = gainR * atten
            gainL = gainL * atten            
        
        # D Terms 
        dR = dL = 0.0
        if not dcal: 
            dR = tarr[i]['dr']
            dL = tarr[i]['dl']
            
        # Feed Rotation Angles
        fr_angle = np.zeros(len(times))
        if not frcal:                 
            # Total Angle (Radian)
            fr_angle = tarr[i]['fr_elev']*el_angles + tarr[i]['fr_par']*par_angles + tarr[i]['fr_off']*DEGREE
                     
        # Assemble the Jones Matrices and save to dictionary
        pref = 1.0 / (gainL*gainR*(1.0 - dL*dR))
        j_matrices_inv = {times[j]: pref[j]*np.array([
                                     [np.exp(1j*fr_angle[j])*gainL[j], -np.exp(1j*fr_angle[j])*dR*gainR[j]],
                                     [-np.exp(-1j*fr_angle[j])*dL*gainL[j], np.exp(-1j*fr_angle[j])*gainR[j]]
                                     ]) for j in xrange(len(times))}
      
        out[site] = j_matrices_inv
    
    return out 
    
def observe_same_nonoise(im, obs, sgrscat=False):
    """Observe the image on the same baselines as an existing observation object
       if sgrscat==True, the visibilites will be blurred by the Sgr A* scattering kernel
       Does NOT add noise
    """
    
    # Check for agreement in coordinates and frequency 
    if (im.ra!= obs.ra) or (im.dec != obs.dec):
        raise Exception("Image coordinates are not the same as observtion coordinates!")
    if (im.rf != obs.rf):
        raise Exception("Image frequency is not the same as observation frequency!")
    
    # Get data (must make a copy!)              
    obsdata = obs.copy().data
                      
    # Extract uv data
    uv = obsdata[['u','v']].view(('f8',2))
       
    # Perform DFT
    mat = ftmatrix(im.psize, im.xdim, im.ydim, uv, pulse=im.pulse)
    vis = np.dot(mat, im.imvec)
    
    # If there are polarized images, observe them:
    qvis = np.zeros(len(vis))
    uvis = np.zeros(len(vis))
    vvis = np.zeros(len(vis))
    if len(im.qvec):
        qvis = np.dot(mat, im.qvec)
        uvis = np.dot(mat, im.uvec)
    if len(im.vvec):
        vvis = np.dot(mat, im.vvec)
                
    # Scatter the visibilities with the SgrA* kernel
    if sgrscat:
        print 'Scattering Visibilities with Sgr A* kernel!'
        for i in range(len(vis)):
            ker = sgra_kernel_uv(im.rf, uv[i,0], uv[i,1])
            vis[i]  *= ker
            qvis[i] *= ker
            uvis[i] *= ker
            vvis[i] *= ker
            
    # Put the visibilities back in the obsdata array
    obsdata['vis'] = vis
    obsdata['qvis'] = qvis
    obsdata['uvis'] = uvis
    obsdata['vvis'] = vvis
    
    # Return observation object (all calibration flags should be True)
    obs_no_noise = Obsdata(im.ra, im.dec, im.rf, obs.bw, obsdata, obs.tarr, source=im.source, mjd=im.mjd)
    
    return obs_no_noise
        
def add_jones_and_noise(obs, add_th_noise=True, opacitycal=True, ampcal=True, gainp=GAINPDEF, phasecal=True, dcal=True, dtermp=DTERMPDEF, frcal=True):
    """Corrupt visibilities in obs with jones matrices and add thermal noise"""  

    # Build Jones Matrices
    jm_dict = make_jones(obs, 
                         ampcal=ampcal, opacitycal=opacitycal, gainp=gainp, phasecal=phasecal, 
                         dcal=dcal, dtermp=dtermp, frcal=frcal)    
    # Unpack Data
    obsdata = obs.data
    times = obsdata['time']                     
    t1 = obsdata['t1']
    t2 = obsdata['t2']
    tints = obsdata['tint']
    
    # Visibility Data
    rr = obsdata['vis'] + obsdata['vvis']
    ll = obsdata['vis'] - obsdata['vvis']
    rl = obsdata['qvis'] + 1j*obsdata['uvis']
    lr = obsdata['qvis'] - 1j*obsdata['uvis']   
    
    # Recompute the noise std. deviations from the SEFDs
    # !AC TODO is the sqrt(2) right here? it is consistent with the sqrt(2) in blnoise()
    sig_rr = np.array(np.sqrt(2.0)*[blnoise(obs.tarr[obs.tkey[t1[i]]]['sefdr'], obs.tarr[obs.tkey[t2[i]]]['sefdr'], tints[i], obs.bw) for i in xrange(len(rr))])
    sig_ll = np.array(np.sqrt(2.0)*[blnoise(obs.tarr[obs.tkey[t1[i]]]['sefdl'], obs.tarr[obs.tkey[t2[i]]]['sefdl'], tints[i], obs.bw) for i in xrange(len(ll))])
    sig_rl = np.array(np.sqrt(2.0)*[blnoise(obs.tarr[obs.tkey[t1[i]]]['sefdr'], obs.tarr[obs.tkey[t2[i]]]['sefdl'], tints[i], obs.bw) for i in xrange(len(rl))])
    sig_lr = np.array(np.sqrt(2.0)*[blnoise(obs.tarr[obs.tkey[t1[i]]]['sefdl'], obs.tarr[obs.tkey[t2[i]]]['sefdr'], tints[i], obs.bw) for i in xrange(len(lr))])                  
    
    print "------------------------------------------------------------"
    if not opacitycal: 
        print "Applying opacity attenuation: opacitycal-->False in output"
    if not ampcal: 
        print "Applying gain corruption: gaincal-->False in output"
    if not phasecal: 
        print "Applying atmospheric phase corruption: phasecal-->False in output" 
    if not dcal: 
        print "Applying D Term mixing: dcal-->False in output"
    if not frcal: 
        print "Applying Field Rotation: frcal-->False in output"
    if add_th_noise: 
        print "Adding thermal noise to output"
    print "------------------------------------------------------------"
    
    # Corrupt each IQUV visibilty set with the jones matrices and add noise
    for i in xrange(len(times)):            
        # Form the visibility correlation matrix
        corr_matrix = np.array([[rr[i], rl[i]], [lr[i], ll[i]]])
        
        # Get the jones matrices and corrupt the corr_matrix
        j1 = jm_dict[t1[i]][times[i]]
        j2 = jm_dict[t2[i]][times[i]]
        
        corr_matrix_corrupt = np.dot(j1, np.dot(corr_matrix, np.conjugate(j2.T)))
        
        # Add noise
        if add_th_noise:
            noise_matrix = np.array([[cerror(sig_rr[i]), cerror(sig_rl[i])], [cerror(sig_lr[i]), cerror(sig_ll[i])]])              
            corr_matrix_corrupt += noise_matrix
                
        # Put the corrupted data back into the data table 
        obsdata['vis'][i]  = 0.5*(corr_matrix_corrupt[0][0] + corr_matrix_corrupt[1][1])
        obsdata['vvis'][i] = 0.5*(corr_matrix_corrupt[0][0] - corr_matrix_corrupt[1][1])
        obsdata['qvis'][i] = 0.5*(corr_matrix_corrupt[0][1] + corr_matrix_corrupt[1][0])
        obsdata['uvis'][i] = -0.5j*(corr_matrix_corrupt[0][1] - corr_matrix_corrupt[1][0])
        
        # Put the recomputed sigmas back into the data table
        obsdata['sigma'][i] = 0.5*np.sqrt(sig_rr[i]**2 + sig_ll[i]**2)        
        obsdata['vsigma'][i] = 0.5*np.sqrt(sig_rr[i]**2 + sig_ll[i]**2)
        obsdata['qsigma'][i] = 0.5*np.sqrt(sig_rl[i]**2 + sig_lr[i]**2)
        obsdata['usigma'][i] = 0.5*np.sqrt(sig_rl[i]**2 + sig_lr[i]**2)
    
    # Return observation object
    out =  Obsdata(obs.ra, obs.dec, obs.rf, obs.bw, obsdata, obs.tarr, source=obs.source, mjd=obs.mjd, 
                   ampcal=ampcal, phasecal=phasecal, opacitycal=opacitycal, dcal=dcal, frcal=frcal)
    return out
                       
def apply_jones_inverse(obs, ampcal=True, opacitycal=True, phasecal=True, dcal=True, frcal=True):
    """Corrupt visibilities in obs with jones matrices and add thermal noise"""  
    
    # Build Inverse Jones Matrices
    jm_dict = make_jones_inverse(obs,
                                 ampcal=ampcal, phasecal=phasecal, opacitycal=opacitycal,
                                 dcal=dcal, frcal=frcal)   
    # Unpack Data
    obsdata = obs.data
    times = obsdata['time']                     
    t1 = obsdata['t1']
    t2 = obsdata['t2']
    tints = obsdata['tint']
    
    # Visibility Data
    rr = obsdata['vis'] + obsdata['vvis']
    ll = obsdata['vis'] - obsdata['vvis']
    rl = obsdata['qvis'] + 1j*obsdata['uvis']
    lr = obsdata['qvis'] - 1j*obsdata['uvis']   
    
    # Recompute the noise std. deviations from the SEFDs
    # !AC should we instead get them from the file? 
    # !AC is the sqrt(2) right here?
    sig_rr = np.array(np.sqrt(2.0)*[blnoise(obs.tarr[obs.tkey[t1[i]]]['sefdr'], obs.tarr[obs.tkey[t2[i]]]['sefdr'], tints[i], obs.bw) for i in xrange(len(rr))])
    sig_ll = np.array(np.sqrt(2.0)*[blnoise(obs.tarr[obs.tkey[t1[i]]]['sefdl'], obs.tarr[obs.tkey[t2[i]]]['sefdl'], tints[i], obs.bw) for i in xrange(len(ll))])
    sig_rl = np.array(np.sqrt(2.0)*[blnoise(obs.tarr[obs.tkey[t1[i]]]['sefdr'], obs.tarr[obs.tkey[t2[i]]]['sefdl'], tints[i], obs.bw) for i in xrange(len(rl))])
    sig_lr = np.array(np.sqrt(2.0)*[blnoise(obs.tarr[obs.tkey[t1[i]]]['sefdl'], obs.tarr[obs.tkey[t2[i]]]['sefdr'], tints[i], obs.bw) for i in xrange(len(lr))])                  
    
    ampcal = obs.ampcal
    phasecal = obs.phasecal
    print "------------------------------------------------------------------------------------------------------------------------"
    if not opacitycal: 
        print "Applying opacity corrections: opacitycal-->True in output"
        opacitycal=True
    if not dcal: 
        print "Applying D Term corrections: dcal-->True in output"
        dcal=True
    if not frcal: 
        print "Applying Field Rotation corrections: frcal-->True in output"
        frcal=True
    print "------------------------------------------------------------------------------------------------------------------------"
             
    # Apply the inverse Jones matrices to each visibility
    for i in xrange(len(times)):
        # Get the inverse jones matrices
        inv_j1 = jm_dict[t1[i]][times[i]]
        inv_j2 = jm_dict[t2[i]][times[i]]
        
        # Form the visibility correlation matrix
        corr_matrix = np.array([[rr[i], rl[i]], [lr[i], ll[i]]])

        # Form the sigma matrices
        sig_rr_matrix = np.array([[sig_rr[i], 0.0], [0.0, 0.0]])
        sig_ll_matrix = np.array([[0.0, 0.0], [0.0, sig_ll[i]]])
        sig_rl_matrix = np.array([[0.0, sig_rl[i]], [0.0, 0.0]])
        sig_lr_matrix = np.array([[0.0, 0.0], [sig_lr[i], 0.0]])
                                        
        # Apply the Jones Matrices to the visibility correlation matrix and sigma matrices                                
        corr_matrix_new = np.dot(inv_j1, np.dot(corr_matrix, np.conjugate(inv_j2.T)))
        
        sig_rr_matrix_new = np.dot(inv_j1, np.dot(sig_rr_matrix, np.conjugate(inv_j2.T)))
        sig_ll_matrix_new = np.dot(inv_j1, np.dot(sig_ll_matrix, np.conjugate(inv_j2.T)))
        sig_rl_matrix_new = np.dot(inv_j1, np.dot(sig_rl_matrix, np.conjugate(inv_j2.T)))
        sig_lr_matrix_new = np.dot(inv_j1, np.dot(sig_lr_matrix, np.conjugate(inv_j2.T)))
        
        # !AC TODO is this correct?
        # Get the final sigma matrix as a quadrature sum
        sig_matrix_new = np.sqrt(np.abs(sig_rr_matrix_new)**2 + np.abs(sig_ll_matrix_new)**2 + 
                                 np.abs(sig_rl_matrix_new)**2 + np.abs(sig_lr_matrix_new)**2)
                                         
        # Put the data back into the data table
        obsdata['vis'][i]  = 0.5*(corr_matrix_new[0][0] + corr_matrix_new[1][1])
        obsdata['vvis'][i] = 0.5*(corr_matrix_new[0][0] - corr_matrix_new[1][1])
        obsdata['qvis'][i] = 0.5*(corr_matrix_new[0][1] + corr_matrix_new[1][0])
        obsdata['uvis'][i] = -0.5j*(corr_matrix_new[0][1] - corr_matrix_new[1][0])
        
        # Put the recomputed sigmas back into the data table
        obsdata['sigma'][i] = 0.5*np.sqrt(sig_matrix_new[0][0]**2 + sig_matrix_new[1][1]**2)	        
        obsdata['vsigma'][i] = 0.5*np.sqrt(sig_matrix_new[0][0]**2 + sig_matrix_new[1][1]**2)
        obsdata['qsigma'][i] = 0.5*np.sqrt(sig_matrix_new[0][1]**2 + sig_matrix_new[1][0]**2)
        obsdata['usigma'][i] = 0.5*np.sqrt(sig_matrix_new[0][1]**2 + sig_matrix_new[1][0]**2)        
	
	# Return observation object
    out =  Obsdata(obs.ra, obs.dec, obs.rf, obs.bw, obsdata, obs.tarr, source=obs.source, mjd=obs.mjd, 
                   ampcal=ampcal, phasecal=phasecal, opacitycal=opacitycal, dcal=dcal, frcal=frcal)
    return out

# The old noise generating function.     
def add_noise(obs, ampcal=True, opacitycal=True, phasecal=True, add_th_noise=True, gainp=GAINPDEF):
    """Re-compute sigmas from SEFDS and add noise with gain & phase errors
       Returns signals & noises scaled by estimated gains, including opacity attenuation. 
       Be very careful using outside of Image.observe!
    """   

    print "------------------------------------------------------------------------------------------------------------------------"
    if not opacitycal: 
        print "Applying opacity attenuation AND estimated opacity corrections: opacitycal-->True in output"
        opacitycalout = True
    if not ampcal: 
        print "Applying gain corruption: gaincal-->False in output"
    if not phasecal:
        print "Applying atmospheric phase corruption: phasecal-->False in output" 
    if add_th_noise: 
        print "Adding thermal noise to output"
    print "------------------------------------------------------------------------------------------------------------------------"
               
    # Get data
    obsdata = obs.data
    sites = obsdata[['t1','t2']].view(('a32',2))
    time = obsdata[['time']].view(('f8',1))
    tint = obsdata[['tint']].view(('f8',1))
    uv = obsdata[['u','v']].view(('f8',2))
    vis = obsdata[['vis']].view(('c16',1))
    qvis = obsdata[['qvis']].view(('c16',1))
    uvis = obsdata[['uvis']].view(('c16',1))
    vvis = obsdata[['vvis']].view(('c16',1))
    
    taus = np.abs(obsdata[['tau1','tau2']].view(('f8',2)))   
    elevs = obs.unpack(['el1','el2'],ang_unit='deg').view(('f8',2)) 
    bw = obs.bw
        
    # Recompute perfect sigmas from SEFDs
    sigma_perf = np.array([blnoise(obs.tarr[obs.tkey[sites[i][0]]]['sefdr'], obs.tarr[obs.tkey[sites[i][1]]]['sefdr'], tint[i], bw) 
                            for i in range(len(tint))])
                                                                                  
    # Use estimated opacity to compute the ESTIMATED noise
    sigma_est = sigma_perf
    if not opacitycal:
        sigma_est = sigma_est * np.sqrt(np.exp(taus[:,0]/(EP+np.sin(elevs[:,0]*DEGREE)) + taus[:,1]/(EP+np.sin(elevs[:,1]*DEGREE))))
        
    # Add gain and opacity fluctuations to the TRUE noise
    sigma_true = sigma_perf
    if not ampcal:
        # Amplitude gain
        gain1 = np.abs(np.array([1.0 + gainp * hashrandn(sites[i,0], 'gain') 
                        + gainp * hashrandn(sites[i,0], 'gain', time[i]) for i in xrange(len(time))]))
        gain2 = np.abs(np.array([1.0 + gainp * hashrandn(sites[i,1], 'gain') 
                        + gainp * hashrandn(sites[i,1], 'gain', time[i]) for i in xrange(len(time))]))   
        sigma_true = sigma_true / np.sqrt(gain1 * gain2)

    if not opacitycal:
        # Opacity Errors
        tau1 = np.abs(np.array([taus[i,0]* (1.0 + gainp * hashrandn(sites[i,0], 'tau', time[i])) for i in xrange(len(time))]))
        tau2 = np.abs(np.array([taus[i,1]* (1.0 + gainp * hashrandn(sites[i,1], 'tau', time[i])) for i in xrange(len(time))]))
        
        # Correct noise RMS for gain variation and opacity
        sigma_true = sigma_true * np.sqrt(np.exp(tau1/(EP+np.sin(elevs[:,0]*DEGREE)) + tau2/(EP+np.sin(elevs[:,1]*DEGREE))))
        
    # Add the noise and the gain error to the true visibilities
    vis  = (vis + cerror(sigma_true))  * (sigma_est/sigma_true)
    qvis = (qvis + cerror(sigma_true)) * (sigma_est/sigma_true)
    uvis = (uvis + cerror(sigma_true)) * (sigma_est/sigma_true)
    vvis = (vvis + cerror(sigma_true)) * (sigma_est/sigma_true)
        
    # Add random atmospheric phases    
    if not phasecal:
        phase1 = np.array([2 * np.pi * hashrand(sites[i,0], 'phase', time[i]) for i in xrange(len(time))])
        phase2 = np.array([2 * np.pi * hashrand(sites[i,1], 'phase', time[i]) for i in xrange(len(time))])
        
        vis *= np.exp(1j * (phase2-phase1))
        qvis *= np.exp(1j * (phase2-phase1))
        uvis *= np.exp(1j * (phase2-phase1))
        vvis *= np.exp(1j * (phase2-phase1))     
        
    # Put the visibilities estimated errors back in the obsdata array
    obsdata['vis'] = vis
    obsdata['qvis'] = qvis
    obsdata['uvis'] = uvis
    obsdata['vvis'] = vvis
    obsdata['sigma'] = sigma_est
    
    # This function doesn't use different visibility sigmas!
    obsdata['qsigma'] = obsdata['usigma'] = obsdata['vsigma'] = sigma_est
    
	# Return observation object
    out =  Obsdata(obs.ra, obs.dec, obs.rf, obs.bw, obsdata, obs.tarr, source=obs.source, mjd=obs.mjd, ampcal=ampcal, phasecal=phasecal, opacitycal=opacitycalout)
    return out

<<<<<<< HEAD
=======
##################################################################################################
# Plot Related Functions
##################################################################################################        
def ticks(axisdim, psize, nticks=8):
    """Return a list of ticklocs and ticklabels
       psize should be in desired units
    """
    
    axisdim = int(axisdim)
    nticks = int(nticks)
    if not axisdim % 2: axisdim += 1
    if nticks % 2: nticks -= 1
    tickspacing = float((axisdim-1))/nticks
    ticklocs = np.arange(0, axisdim+1, tickspacing)
    ticklabels= np.around(psize * np.arange((axisdim-1)/2., -(axisdim)/2., -tickspacing), decimals=1)
    return (ticklocs, ticklabels)
                                     
##################################################################################################
# Other Functions
##################################################################################################

#!AC TODO
# Lindy's function to generate covariance matrices
#def make_cov(clnoisedata, noisebldict):
#    iloc = {cl:i for i, cl in enumerate(cldata)}
#    cov = np.zeros((len(cldata), len(cldata)))
#    bldict = {bl:[] for bl in bldict.iterkeys()}
#    for cl in cldata:
#        if len(cl) == 3: # closure phase parity
#            for bl in cl:
#                parity = 1 if bl[1] > bl[0] else -1
#                bldict[bl[::parity]].append((cl, parity)) # convert key to sorted order
#        elif len(cl) == 4: # closure amplitude parity
#            for bl in cl[:2]:
#                bldict[bl].append((cl, 1)) # numerator
#            for bl in cl[2:]:
#                bldict[bl].append((cl, -1)) # denominator
#    for (bl, cqlist) in bldict.iteritems():
#        for (cq1, cq2) in product(cqlist, cqlist):
#            cov[iloc[cq1[0]], iloc[cq2[0]]] += cq1[1] * cq2[1] * noisebldict[bl]['sigmaca']**2 ##ANDREW FIX THIS FOR PHASES
#    return cov


def paritycompare(perm1, perm2):
    """Compare the parity of two permutations.
       Assume both lists are equal length and with same elements
       Copied from: http://stackoverflow.com/questions/1503072/how-to-check-if-permutations-have-equal-parity
    """
    
    perm2 = list(perm2)
    perm2_map = dict((v, i) for i,v in enumerate(perm2))
    transCount=0
    for loc, p1 in enumerate(perm1):
        p2 = perm2[loc]
        if p1 != p2:
            sloc = perm2_map[p1]
            perm2[loc], perm2[sloc] = p1, p2
            perm2_map[p1], perm2_map[p2] = sloc, loc
            transCount += 1
    
    if not (transCount % 2): return 1
    else: return  -1

def amp_debias(vis, sigma):
    """Return debiased visibility amplitudes"""
    
    # TODO: what to do if deb2 < 0?
    # Currently we do nothing
    deb2 = np.abs(vis)**2 - np.abs(sigma)**2
    if type(deb2) == float or type(deb2)==np.float64:
        if deb2 < 0.0: return np.abs(vis)
        else: return np.sqrt(deb2)
    else:
        lowsnr = deb2 < 0.0
        deb2[lowsnr] = np.abs(vis[lowsnr])**2
        return np.sqrt(deb2)
        
def sigtype(datatype):
    """Return the type of noise corresponding to the data type"""
    
    datatype = str(datatype)
    if datatype in ['vis', 'amp']: sigmatype='sigma'
    elif datatype in ['qvis', 'qamp']: sigmatype='qsigma'
    elif datatype in ['uvis', 'uamp']: sigmatype='usigma'
    elif datatype in ['vvis', 'vamp']: sigmatype='vsigma'
    elif datatype in ['pvis', 'pamp']: sigmatype='psigma'                
    elif datatype in ['pvis', 'pamp']: sigmatype='psigma'
    elif datatype in ['m', 'mamp']: sigmatype='msigma'
    elif datatype in ['phase']: sigmatype='sigma_phase'
    elif datatype in ['qphase']: sigmatype='qsigma_phase'
    elif datatype in ['uphase']: sigmatype='usigma_phase'
    elif datatype in ['vphase']: sigmatype='vsigma_phase'
    elif datatype in ['pphase']: sigmatype='psigma_phase'
    elif datatype in ['mphase']: sigmatype='msigma_phase'
    else: sigmatype = False
    
    return sigmatype                                    
    
def merr(sigma, qsigma, usigma, I, m):
    """Return the error in mbreve real and imaginary parts"""

    err = np.sqrt((qsigma**2 + usigma**2 + (sigma*np.abs(m))**2)/ (np.abs(I) ** 2))
    # old formula assumes all sigmas the same
    #err = sigma * np.sqrt((2 + np.abs(m)**2)/ (np.abs(I) ** 2))     
    return err
           
def rastring(ra):
    """Convert a ra in fractional hours to formatted string"""
    h = int(ra)
    m = int((ra-h)*60.)
    s = (ra-h-m/60.)*3600.
    out = "%2i h %2i m %2.4f s" % (h,m,s)
    return out 

def decstring(dec):
    """Convert a dec in fractional degrees to formatted string"""
    
    deg = int(dec)
    m = int((abs(dec)-abs(deg))*60.)
    s = (abs(dec)-abs(deg)-m/60.)*3600.
    out = "%2i deg %2i m %2.4f s" % (deg,m,s)
    return out

def gmtstring(gmt):
    """Convert a gmt in fractional hours to formatted string"""
    
    if gmt > 24.0: gmt = gmt-24.0
    h = int(gmt)
    m = int((gmt-h)*60.)
    s = (gmt-h-m/60.)*3600.
    out = "%02i:%02i:%2.4f" % (h,m,s)
    return out 

def fracmjd(mjd, gmt):
    """Convert a int mjd + gmt (frac. hr.) into a fractional mjd"""
    
    return int(mjd) + gmt/24.

def mjdtogmt(mjd):
    """Return the gmt of a fractional mjd, in days"""
  
    return (mjd - int(mjd)) * 24.0
    
def jdtomjd(jd):
    """Return the mjd of a jd"""
  
    return jd - 2400000.5
    
def earthrot(vecs, thetas):
    """Rotate a vector / array of vectors about the z-direction by theta / array of thetas (radian)"""
    if len(vecs.shape)==1: 
        vecs = np.array([vecs])
    if np.isscalar(thetas):
        thetas = np.array([thetas for i in xrange(len(vecs))])

    # equal numbers of sites and angles
    if len(thetas) == len(vecs):
        rotvec = np.array([np.dot(np.array(((np.cos(thetas[i]),-np.sin(thetas[i]),0),(np.sin(thetas[i]),np.cos(thetas[i]),0),(0,0,1))), vecs[i]) 
                       for i in xrange(len(vecs))])
    # only one rotation angle, many sites
    elif len(thetas) == 1:
        rotvec = np.array([np.dot(np.array(((np.cos(thetas[0]),-np.sin(thetas[0]),0),(np.sin(thetas[0]),np.cos(thetas[0]),0),(0,0,1))), vecs[i]) 
                       for i in xrange(len(vecs))])
    # only one site, many angles
    elif len(vecs) == 1:
        rotvec = np.array([np.dot(np.array(((np.cos(thetas[i]),-np.sin(thetas[i]),0),(np.sin(thetas[i]),np.cos(thetas[i]),0),(0,0,1))), vecs[0]) 
                       for i in xrange(len(thetas))]) 
    else:
        raise Exception("Unequal numbers of vectors and angles in earthrot(vecs, thetas)!")
                                            
    if rotvec.shape[0]==1: rotvec = rotvec[0]
    return rotvec

def elev(obsvecs, sourcevec):
    """Return the elevation of a source with respect to an observer/observers in radians
       obsvec can be an array of vectors but sourcevec can ONLY be a single vector"""
       
    if len(obsvecs.shape)==1:
        obsvecs=np.array([obsvecs])

    anglebtw = np.array([np.dot(obsvec,sourcevec)/np.linalg.norm(obsvec)/np.linalg.norm(sourcevec) for obsvec in obsvecs])
    el = 0.5*np.pi - np.arccos(anglebtw)
    if len(el)==1: el = el[0]
    return el
        
def elevcut(obsvec,sourcevec):
    """Return True if a source is observable by a telescope vector"""
    angle = elev(obsvec, sourcevec)/DEGREE
    
    return (angle > ELEV_LOW) * (angle < ELEV_HIGH)

def hr_angle(gst, lon, ra):
    """Computes the hour angle for a source at RA, observer at longitude long, and GST time gst
       gst in hours, ra & lon ALL in radian
       longitude positive east
    """
    hr_angle = np.mod(gst + lon - ra, 2*np.pi)
    return hr_angle
    
def par_angle(hr_angle, lat, dec):
    """Compute the parallactic angle for a source at hr_angle and dec for an observer with latitude lat. 
       All angles in radian
    """
       
    num = np.sin(hr_angle)*np.cos(lat)
    denom = np.sin(lat)*np.cos(dec) - np.cos(lat)*np.sin(dec)*np.cos(hr_angle)
    
    return np.arctan2(num, denom)

def xyz_2_latlong(obsvecs): 
    """Compute the (geocentric) latitude and longitude of a site at geocentric position x,y,z 
       The output is in radians"""
    if len(obsvecs.shape)==1:
        obsvecs=np.array([obsvecs])        
    out = []
    for obsvec in obsvecs:
        x = obsvec[0]
        y = obsvec[1]
        z = obsvec[2]
        lon = np.array(np.arctan2(y,x))
        lat = np.array(np.arctan2(z, np.sqrt(x**2+y**2)))
        out.append([lat,lon])
        
    out = np.array(out)
    #if out.shape[0]==1: out = out[0]
    return out
>>>>>>> 4092631f
<|MERGE_RESOLUTION|>--- conflicted
+++ resolved
@@ -40,12 +40,9 @@
 # Default Optical Depth and std. dev % on gain
 TAUDEF = 0.1
 GAINPDEF = 0.1
-<<<<<<< HEAD
-DTERMPDEF = 0.1
-=======
 DTERMPDEF = 0.1 # rms amplitude of D-terms if not specified in array file
 DTERMPDEF_RESID = 0.01 # rms *residual* amplitude of D-terms (random, unknown contribution)
->>>>>>> 4092631f
+
 
 # Sgr A* Kernel Values (Bower et al., in uas/cm^2)
 FWHM_MAJ = 1.309 * 1000 # in uas
@@ -992,8 +989,7 @@
         if mode == 'all':
             outlist = np.array(cps)
 
-<<<<<<< HEAD
-        return outlist    
+        return np.array(outlist)    
 
     def unique_c_phases(self):
         """Return all unique closure phase triangles
@@ -1001,10 +997,8 @@
         biarr = self.bispectra(mode="all", count="min")
         catsites = np.vstack((np.vstack((biarr['t1'],biarr['t2'])), biarr['t3'] ))
         uniqueclosure = np.vstack({tuple(row) for row in catsites.T})
+
         return uniqueclosure
-=======
-        return np.array(outlist)    
->>>>>>> 4092631f
          
     def c_amplitudes(self, vtype='vis', mode='time', count='min'):
         """Return equal time closure amplitudes
@@ -3638,8 +3632,7 @@
     out =  Obsdata(obs.ra, obs.dec, obs.rf, obs.bw, obsdata, obs.tarr, source=obs.source, mjd=obs.mjd, ampcal=ampcal, phasecal=phasecal, opacitycal=opacitycalout)
     return out
 
-<<<<<<< HEAD
-=======
+
 ##################################################################################################
 # Plot Related Functions
 ##################################################################################################        
@@ -3866,4 +3859,3 @@
     out = np.array(out)
     #if out.shape[0]==1: out = out[0]
     return out
->>>>>>> 4092631f
