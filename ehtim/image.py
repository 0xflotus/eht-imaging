--- conflicted
+++ resolved
@@ -512,13 +512,8 @@
         if len(imvec):
             xlist = np.arange(0,-self.xdim,-1)*pdim + (pdim*self.xdim)/2.0 - pdim/2.0
             ylist = np.arange(0,-self.ydim,-1)*pdim + (pdim*self.ydim)/2.0 - pdim/2.0
-<<<<<<< HEAD
-            x0 = np.sum(np.outer(0.0*ylist+1.0, xlist).ravel()*imvec)/np.abs(np.sum(imvec))
-            y0 = np.sum(np.outer(ylist, 0.0*xlist+1.0).ravel()*imvec)/np.abs(np.sum(imvec))
-=======
             x0 = np.sum(np.outer(0.0*ylist+1.0, xlist).ravel()*imvec)/np.sum(imvec)
             y0 = np.sum(np.outer(ylist, 0.0*xlist+1.0).ravel()*imvec)/np.sum(imvec)
->>>>>>> 9b5b28e2
             centroid = np.array([x0, y0])
         else: 
             raise Exception("No %s image found!"  % pol)
