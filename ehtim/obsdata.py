--- conflicted
+++ resolved
@@ -174,15 +174,9 @@
                      for tdata in self.tlist()
                     ]
 
-<<<<<<< HEAD
         return splitlist
 
-    def unpack_bl(self, site1, site2, in_fields, ang_unit='deg'):
-=======
-        return splitlist   
-           
     def unpack_bl(self, site1, site2, in_fields, ang_unit='deg', debias=False):
->>>>>>> 1fb03cc1
         """Unpack the data for the given fields in_fields over time on the selected baseline site1-site2.
         """
 
@@ -201,19 +195,11 @@
             for obs in scan:
                 if (obs['t1'].decode(), obs['t2'].decode()) == (site1, site2):
                     obs = np.array([obs])
-<<<<<<< HEAD
-                    out = self.unpack_dat(obs, fields, ang_unit=ang_unit)
+                    out = self.unpack_dat(obs, fields, ang_unit=ang_unit, debias=debias)
                     allout.append(out)
         return np.array(allout)
 
-    def unpack(self, fields, conj=False, ang_unit='deg', mode='all'):
-=======
-                    out = self.unpack_dat(obs, fields, ang_unit=ang_unit, debias=debias)             
-                    allout.append(out)
-        return np.array(allout)            
-    
     def unpack(self, fields, conj=False, ang_unit='deg', mode='all', debias=False):
->>>>>>> 1fb03cc1
         """Return a recarray of all the data for the given fields extracted from the dtable.
            If conj=True, will also return conjugate baselines.
            ang_unit can be 'deg' or 'radian'
@@ -241,13 +227,8 @@
                 allout.append(out)
 
         return np.array(allout)
-<<<<<<< HEAD
-
-    def unpack_dat(self, data, fields, conj=False, ang_unit='deg'):
-=======
-    
+
     def unpack_dat(self, data, fields, conj=False, ang_unit='deg', debias=False):
->>>>>>> 1fb03cc1
         """Return a recarray of data for the given fields extracted from the datatable 'data'.
            If conj=True, will also return conjugate baselines.
            ang_unit can be 'deg' or 'radian'
@@ -334,9 +315,9 @@
             if field in ["amp", "qamp", "uamp","vamp","pamp","mamp"]:
                 out = np.abs(out)
 
-                # !AC debias here? 
+                # !AC debias here?
                 if debias:
-                    print "Debiasing amplitudes in unpack!"
+                    print("Debiasing amplitudes in unpack!")
                     out = amp_debias(out, sig)
 
                 ty = 'f8'
@@ -442,76 +423,24 @@
                     l3 = l_dict[(tri[2], tri[0])]
                 except KeyError:
                     continue
-<<<<<<< HEAD
-
-                # Choose the appropriate polarization and compute the bs and err
-                if vtype in ["vis", "qvis", "uvis","vvis"]:
-                    if vtype=='vis':  sigmatype='sigma'
-                    if vtype=='qvis': sigmatype='qsigma'
-                    if vtype=='uvis': sigmatype='usigma'
-                    if vtype=='vvis': sigmatype='vsigma'
-
-                    p1 = l1[vtype]
-                    p2 = l2[vtype]
-                    p3 = l3[vtype]
-
-                    var1 = l1[sigmatype]**2
-                    var2 = l2[sigmatype]**2
-                    var3 = l3[sigmatype]**2
-
-                elif vtype == "pvis":
-                    p1 = l1['qvis'] + 1j*l2['uvis']
-                    p2 = l2['qvis'] + 1j*l2['uvis']
-                    p3 = l3['qvis'] + 1j*l3['uvis']
-                    bi = p1 * p2 * p3
-
-                    var1 = l1['qsigma']**2 + l1['usigma']**2
-                    var2 = l2['qsigma']**2 + l2['usigma']**2
-                    var3 = l3['qsigma']**2 + l3['usigma']**2
-
-                bi = p1*p2*p3
-                bisig = np.abs(bi) * np.sqrt(var1/np.abs(p1)**2 +
-                                             var2/np.abs(p2)**2 +
-                                             var3/np.abs(p3)**2)
-                #Katie's 2nd + 3rd order corrections - see CHIRP supplement
-                bisig = np.sqrt(bisig**2 + var1*var2*np.abs(p3)**2 +
-                                           var1*var3*np.abs(p2)**2 +
-                                           var2*var3*np.abs(p1)**2 +
-                                           var1*var2*var3)
-=======
-                    
+
                 (bi, bisig) = make_bispectrum(l1,l2,l3,vtype)
->>>>>>> 1fb03cc1
 
                 # Append to the equal-time list
                 bis.append(np.array((time, tri[0], tri[1], tri[2],
                                      l1['u'], l1['v'], l2['u'], l2['v'], l3['u'], l3['v'],
-<<<<<<< HEAD
                                      bi, bisig), dtype=DTBIS))
 
-            # Append equal time bispectra to outlist
+            # Append to outlist
             if mode=='time' and len(bis) > 0:
                 outlist.append(np.array(bis))
                 bis = []
 
-        if mode=='all':
-            outlist = np.array(bis)
-
-        return np.array(outlist)
-
-=======
-                                     bi, bisig), dtype=DTBIS))                 
-            
-            # Append to outlist    
-            if mode=='time' and len(bis) > 0:
-                outlist.append(np.array(bis))
-                bis = []    
-
             elif mode=='all':
                 outlist = np.array(bis)
-        
+
         return np.array(outlist)
-   
+
     def unique_c_phases(self):
         """Return an array of all unique closure phase triangles.
         """
@@ -521,7 +450,6 @@
         uniqueclosure = np.vstack({tuple(row) for row in catsites.T})
 
         return uniqueclosure
->>>>>>> 1fb03cc1
 
     def c_phases(self, vtype='vis', mode='time', count='min', ang_unit='deg'):
         """Return a recarray of the equal time closure phases.
@@ -534,10 +462,6 @@
 
            Returns:
                numpy.recarry: A recarray of the closure phases with datatype DTPHASE
-<<<<<<< HEAD
-
-=======
->>>>>>> 1fb03cc1
         """
 
         if not mode in ('time', 'all'):
@@ -569,25 +493,9 @@
 
         if mode == 'all':
             outlist = np.array(cps)
-
-<<<<<<< HEAD
         return np.array(outlist)
 
-    def unique_c_phases(self):
-        """Return an array of all unique closure phase triangles.
-        """
-        biarr = self.bispectra(mode="all", count="min")
-        catsites = np.vstack((np.vstack((biarr['t1'],biarr['t2'])), biarr['t3'] ))
-        uniqueclosure = np.vstack({tuple(row) for row in catsites.T})
-
-        return uniqueclosure
-
-    def c_amplitudes(self, vtype='vis', mode='time', count='min'):
-=======
-        return np.array(outlist)    
-         
     def c_amplitudes(self, vtype='vis', mode='time', count='min', ctype='camp', debias=True):
->>>>>>> 1fb03cc1
         """Return a recarray of the equal time closure amplitudes.
 
            Args:
@@ -608,16 +516,11 @@
             raise Exception("possible options for count are 'max' and 'min'")
         if not vtype in ('vis','qvis','uvis','vvis','pvis'):
             raise Exception("possible options for vtype are 'vis','qvis','uvis','vvis','pvis'")
-<<<<<<< HEAD
-
-        tlist = self.tlist(conj=True)
-=======
         if not (ctype in ['camp', 'logcamp']):
             raise Exception("closure amplitude type must be 'camp' or 'logcamp'!")
 
         # Get data sorted by time
-        tlist = self.tlist(conj=True) 
->>>>>>> 1fb03cc1
+        tlist = self.tlist(conj=True)
         outlist = []
         cas = []
         for tdata in tlist:
@@ -625,22 +528,13 @@
             sites = np.array(list(set(np.hstack((tdata['t1'],tdata['t2'])))))
             if len(sites) < 4:
                 continue
-<<<<<<< HEAD
-
-            # Create a dictionary of baselines at the current time incl. conjugates;
-            l_dict = {}
-            for dat in tdata:
-                l_dict[(dat['t1'], dat['t2'])] = dat
-
-=======
-                                            
+
             # Create a dictionary of baseline data at the current time including conjugates;
             l_dict = {}
             for dat in tdata:
                 l_dict[(dat['t1'], dat['t2'])] = dat
-            
+
             # Minimal set
->>>>>>> 1fb03cc1
             if count == 'min':
                 # If we want a minimal set, choose the minimum sefd reference
                 # !AC TODO this should probably be an sefdr + sefdl average
@@ -648,29 +542,16 @@
                 ref = sites[0]
 
                 # Loop over other sites >=3 and form minimal closure amplitude set
-<<<<<<< HEAD
                 for i in range(3, len(sites)):
-                    if (ref, sites[i]) not in l_dict:
+                    if (ref, sites[i]) not in l_dict.keys():
                         continue
 
-                    blue1 = l_dict[ref, sites[i]] #!! (MJ: This causes a KeyError in some cases, probably with flagged data or something)
+                    blue1 = l_dict[ref, sites[i]] # MJ: This causes a KeyError in some cases, probably with flagged data or something
                     for j in range(1, i):
                         if j == i-1: k = 1
                         else: k = j+1
 
-                        if (sites[i], sites[j]) not in l_dict: # MJ: I tried joining these into a single if statement using or without success... no idea why...
-=======
-                for i in xrange(3, len(sites)):
-                    if (ref, sites[i]) not in l_dict.keys(): 
-                        continue
-
-                    blue1 = l_dict[ref, sites[i]] # MJ: This causes a KeyError in some cases, probably with flagged data or something
-                    for j in xrange(1, i):
-                        if j == i-1: k = 1
-                        else: k = j+1
-                        
                         if (sites[i], sites[j]) not in l_dict.keys(): # MJ: I tried joining these into a single if statement using or without success... no idea why...
->>>>>>> 1fb03cc1
                             continue
 
                         if (ref, sites[k]) not in l_dict.keys():
@@ -681,55 +562,13 @@
 
                         red1 = l_dict[sites[i], sites[j]]
                         red2 = l_dict[ref, sites[k]]
-<<<<<<< HEAD
                         blue2 = l_dict[sites[j], sites[k]]
-
                         # Compute the closure amplitude and the error
-                        if vtype in ["vis", "qvis", "uvis", "vvis"]:
-                            if vtype=='vis':  sigmatype='sigma'
-                            if vtype=='qvis': sigmatype='qsigma'
-                            if vtype=='uvis': sigmatype='usigma'
-                            if vtype=='vvis': sigmatype='vsigma'
-
-                            var1 = blue1[sigmatype]**2
-                            var2 = blue2[sigmatype]**2
-                            var3 = red1[sigmatype]**2
-                            var4 = red2[sigmatype]**2
-
-                            p1 = amp_debias(blue1[vtype], np.sqrt(var1))
-                            p2 = amp_debias(blue2[vtype], np.sqrt(var2))
-                            p3 = amp_debias(red1[vtype], np.sqrt(var3))
-                            p4 = amp_debias(red2[vtype], np.sqrt(var4))
-
-                        elif vtype == "pvis":
-                            var1 = blue1['qsigma']**2 + blue1['usigma']**2
-                            var2 = blue2['qsigma']**2 + blue2['usigma']**2
-                            var3 = red1['qsigma']**2 + red1['usigma']**2
-                            var4 = red2['qsigma']**2 + red2['usigma']**2
-
-                            p1 = amp_debias(blue1['qvis'] + 1j*blue1['uvis'], np.sqrt(var1))
-                            p2 = amp_debias(blue2['qvis'] + 1j*blue2['uvis'], np.sqrt(var2))
-                            p3 = amp_debias(red1['qvis'] + 1j*red1['uvis'], np.sqrt(var3))
-                            p4 = amp_debias(red2['qvis'] + 1j*red2['uvis'], np.sqrt(var4))
-
-                        camp = np.abs((p1*p2)/(p3*p4))
-                        camperr = camp * np.sqrt(var1/np.abs(p1)**2 +
-                                                 var2/np.abs(p2)**2 +
-                                                 var3/np.abs(p3)**2 +
-                                                 var4/np.abs(p4)**2)
+                        (camp, camperr) = make_closure_amplitude(red1, red2, blue1, blue2, vtype, ctype=ctype)
 
                         # Add the closure amplitudes to the equal-time list
                         # Our site convention is (12)(34)/(14)(23)
                         cas.append(np.array((time,
-=======
-                        blue2 = l_dict[sites[j], sites[k]] 
-                        # Compute the closure amplitude and the error
-                        (camp, camperr) = make_closure_amplitude(red1, red2, blue1, blue2, vtype, ctype=ctype)
-   
-                        # Add the closure amplitudes to the equal-time list  
-                        # Our site convention is (12)(34)/(14)(23)       
-                        cas.append(np.array((time, 
->>>>>>> 1fb03cc1
                                              ref, sites[i], sites[j], sites[k],
                                              blue1['u'], blue1['v'], blue2['u'], blue2['v'],
                                              red1['u'], red1['v'], red2['u'], red2['v'],
@@ -750,54 +589,13 @@
                         blue2 = l_dict[quad[2], quad[3]]
                         red1 = l_dict[quad[0], quad[3]]
                         red2 = l_dict[quad[1], quad[2]]
-<<<<<<< HEAD
-
-                        # Compute the closure amplitude and the error
-                        if vtype in ["vis", "qvis", "uvis", "vvis"]:
-                            if vtype=='vis':  sigmatype='sigma'
-                            if vtype=='qvis': sigmatype='qsigma'
-                            if vtype=='uvis': sigmatype='usigma'
-                            if vtype=='vvis': sigmatype='vsigma'
-
-                            var1 = blue1[sigmatype]**2
-                            var2 = blue2[sigmatype]**2
-                            var3 = red1[sigmatype]**2
-                            var4 = red2[sigmatype]**2
-
-                            p1 = amp_debias(blue1[vtype], np.sqrt(var1))
-                            p2 = amp_debias(blue2[vtype], np.sqrt(var2))
-                            p3 = amp_debias(red1[vtype], np.sqrt(var3))
-                            p4 = amp_debias(red2[vtype], np.sqrt(var4))
-
-                        elif vtype == "pvis":
-                            var1 = blue1['qsigma']**2 + blue1['usigma']**2
-                            var2 = blue2['qsigma']**2 + blue2['usigma']**2
-                            var3 = red1['qsigma']**2 + red1['usigma']**2
-                            var4 = red2['qsigma']**2 + red2['usigma']**2
-
-                            p1 = amp_debias(blue1['qvis'] + 1j*blue1['uvis'], np.sqrt(var1))
-                            p2 = amp_debias(blue2['qvis'] + 1j*blue2['uvis'], np.sqrt(var2))
-                            p3 = amp_debias(red1['qvis'] + 1j*red1['uvis'], np.sqrt(var3))
-                            p4 = amp_debias(red2['qvis'] + 1j*red2['uvis'], np.sqrt(var4))
-
-                        camp = np.abs((p1*p2)/(p3*p4))
-                        camperr = camp * np.sqrt(var1/np.abs(p1)**2 +
-                                                 var2/np.abs(p2)**2 +
-                                                 var3/np.abs(p3)**2 +
-                                                 var4/np.abs(p4)**2)
-
-
-                        # Add the closure amplitudes to the equal-time list
-                        cas.append(np.array((time,
-=======
-                        
+
                         # Compute the closure amplitude and the error
                         (camp, camperr) = make_closure_amplitude(red1, red2, blue1, blue2, vtype, ctype=ctype)
-                                                                              
-                        # Add the closure amplitudes to the equal-time list 
-                        # Our site convention is (12)(34)/(14)(23)        
-                        cas.append(np.array((time, 
->>>>>>> 1fb03cc1
+
+                        # Add the closure amplitudes to the equal-time list
+                        # Our site convention is (12)(34)/(14)(23)
+                        cas.append(np.array((time,
                                              quad[0], quad[1], quad[2], quad[3],
                                              blue1['u'], blue1['v'], blue2['u'], blue2['v'],
                                              red1['u'], red1['v'], red2['u'], red2['v'],
@@ -807,190 +605,13 @@
             # Append all equal time closure amps to outlist
             if mode=='time':
                 outlist.append(np.array(cas))
-<<<<<<< HEAD
                 cas = []
+
             elif mode=='all':
                 outlist = np.array(cas)
 
         return np.array(outlist)
 
-    def log_c_amplitudes(self, vtype='vis', mode='time', count='min'):
-        """Return a recarray of the equal time log closure amplitudes.
-
-           Args:
-               vtype (str): The visibilty type ('vis','qvis','uvis','vvis','pvis') from which to assemble closure amplitudes
-               mode (str): If 'time', return amplitudes in a list of equal time arrays, if 'all', return all amplitudes in a single array
-               count (str): If 'min', return minimal set of amplitudes, if 'max' return all closure amplitudes up to inverses
-
-           Returns:
-               numpy.recarry: A recarray of the log closure amplitudes with datatype DTCAMP
-
-        """
-
-        if not mode in ('time','all'):
-            raise Exception("possible options for mode are 'time' and 'all'")
-        if not count in ('max', 'min'):
-            raise Exception("possible options for count are 'max' and 'min'")
-        if not vtype in ('vis','qvis','uvis','vvis','pvis'):
-            raise Exception("possible options for vtype are 'vis','qvis','uvis','vvis','pvis'")
-
-        tlist = self.tlist(conj=True)
-        outlist = []
-        cas = []
-        for tdata in tlist:
-            time = tdata[0]['time']
-            sites = np.array(list(set(np.hstack((tdata['t1'],tdata['t2'])))))
-            if len(sites) < 4:
-                continue
-
-            # Create a dictionary of baselines at the current time incl. conjugates;
-            l_dict = {}
-            for dat in tdata:
-                l_dict[(dat['t1'], dat['t2'])] = dat
-
-            if count == 'min':
-                # If we want a minimal set, choose the minimum sefd reference
-                # !AC this should probably be an sefdr + sefdl average
-                sites = sites[np.argsort([self.tarr[self.tkey[site]]['sefdr'] for site in sites])]
-                ref = sites[0]
-
-                # Loop over other sites >=3 and form minimal closure amplitude set
-                for i in range(3, len(sites)):
-                    blue1 = l_dict[ref, sites[i]] #!!
-                    for j in range(1, i):
-                        if j == i-1: k = 1
-                        else: k = j+1
-
-                        red1 = l_dict[sites[i], sites[j]]
-                        red2 = l_dict[ref, sites[k]]
-                        blue2 = l_dict[sites[j], sites[k]]
-
-                        # Compute the closure amplitude and the error
-                        if vtype in ["vis", "qvis", "uvis"]:
-                            if vtype=='vis':  sigmatype='sigma'
-                            if vtype=='qvis': sigmatype='qsigma'
-                            if vtype=='uvis': sigmatype='usigma'
-                            if vtype=='vvis': sigmatype='vsigma'
-
-                            var1 = blue1[sigmatype]**2
-                            var2 = blue2[sigmatype]**2
-                            var3 = red1[sigmatype]**2
-                            var4 = red2[sigmatype]**2
-
-                            p1 = amp_debias(blue1[vtype], np.sqrt(var1)) #!AC TODO debias or not in the closure amplitude?
-                            p2 = amp_debias(blue2[vtype], np.sqrt(var2))
-                            p3 = amp_debias(red1[vtype], np.sqrt(var3))
-                            p4 = amp_debias(red2[vtype], np.sqrt(var4))
-
-                        elif vtype == "pvis":
-                            var1 = blue1['qsigma']**2 + blue1['usigma']**2
-                            var2 = blue2['qsigma']**2 + blue2['usigma']**2
-                            var3 = red1['qsigma']**2 + red1['usigma']**2
-                            var4 = red2['qsigma']**2 + red2['usigma']**2
-
-                            p1 = amp_debias(blue1['qvis'] + 1j*blue1['uvis'], np.sqrt(var1))
-                            p2 = amp_debias(blue2['qvis'] + 1j*blue2['uvis'], np.sqrt(var2))
-                            p3 = amp_debias(red1['qvis'] + 1j*red1['uvis'], np.sqrt(var3))
-                            p4 = amp_debias(red2['qvis'] + 1j*red2['uvis'], np.sqrt(var4))
-
-
-                        logcamp = np.log(np.abs(p1)) + np.log(np.abs(p2)) - np.log(np.abs(p3)) - np.log(np.abs(p4));
-
-                        logcamperr = np.sqrt(var1/np.abs(p1)**2 +
-                                             var2/np.abs(p2)**2 +
-                                             var3/np.abs(p3)**2 +
-                                             var4/np.abs(p4)**2)
-
-                        # Add the closure amplitudes to the equal-time list
-                        # Our site convention is (12)+(34)-(14)-(23)
-                        cas.append(np.array((time,
-                                             ref, sites[i], sites[j], sites[k],
-                                             blue1['u'], blue1['v'], blue2['u'], blue2['v'],
-                                             red1['u'], red1['v'], red2['u'], red2['v'],
-                                             logcamp, logcamperr),
-                                             dtype=DTCAMP))
-
-
-            #!AC TODO find a better way to loop over min/max sets so we don't need to duplicate so much code?
-            elif count == 'max':
-                # Find all quadrangles
-                quadsets = list(it.combinations(sites,4))
-                for q in quadsets:
-                    # Loop over 3 closure amplitudes
-                    # Our site convention is (12)(34)/(14)(23)
-                    for quad in (q, [q[0],q[2],q[1],q[3]], [q[0],q[1],q[3],q[2]]):
-
-                        # Blue is numerator, red is denominator
-                        blue1 = l_dict[quad[0], quad[1]]
-                        blue2 = l_dict[quad[2], quad[3]]
-                        red1 = l_dict[quad[0], quad[3]]
-                        red2 = l_dict[quad[1], quad[2]]
-
-                        # Compute the closure amplitude and the error
-                        if vtype in ["vis", "qvis", "uvis"]:
-                            if vtype=='vis':  sigmatype='sigma'
-                            if vtype=='qvis': sigmatype='qsigma'
-                            if vtype=='uvis': sigmatype='usigma'
-                            if vtype=='vvis': sigmatype='vsigma'
-
-                            var1 = blue1[sigmatype]**2
-                            var2 = blue2[sigmatype]**2
-                            var3 = red1[sigmatype]**2
-                            var4 = red2[sigmatype]**2
-
-                            p1 = amp_debias(blue1[vtype], e1)
-                            p2 = amp_debias(blue2[vtype], e2)
-                            p3 = amp_debias(red1[vtype], e3)
-                            p4 = amp_debias(red2[vtype], e4)
-
-                        elif vtype == "pvis":
-                            var1 = blue1['qsigma']**2 + blue1['usigma']**2
-                            var2 = blue2['qsigma']**2 + blue2['usigma']**2
-                            var3 = red1['qsigma']**2 + red1['usigma']**2
-                            var4 = red2['qsigma']**2 + red2['usigma']**2
-
-                            p1 = amp_debias(blue1['qvis'] + 1j*blue1['uvis'], e1)
-                            p2 = amp_debias(blue2['qvis'] + 1j*blue2['uvis'], e2)
-                            p3 = amp_debias(red1['qvis'] + 1j*red1['uvis'], e3)
-                            p4 = amp_debias(red2['qvis'] + 1j*red2['uvis'], e4)
-
-
-                        logcamp = np.log(np.abs(p1)) + np.log(np.abs(p2)) - np.log(np.abs(p3)) - np.log(np.abs(p4));
-
-                        logcamperr = np.sqrt(var1/np.abs(p1)**2 +
-                                             var2/np.abs(p2)**2 +
-                                             var3/np.abs(p3)**2 +
-                                             var4/np.abs(p4)**2)
-
-                        # Add the closure amplitudes to the equal-time list
-                        # Our site convention is (12)+(34)-(14)-(23)
-                        cas.append(np.array((time,
-                                             ref, sites[i], sites[j], sites[k],
-                                             blue1['u'], blue1['v'], blue2['u'], blue2['v'],
-                                             red1['u'], red1['v'], red2['u'], red2['v'],
-                                             logcamp, logcamperr),
-                                             dtype=DTCAMP))
-
-
-            # Append all equal time closure amps to outlist
-            if mode=='time':
-                outlist.append(np.array(cas))
-                cas = []
-            elif mode=='all':
-                outlist = np.array(cas)
-
-        return np.array(outlist)
-
-
-=======
-                cas = []    
-
-            elif mode=='all':
-                outlist = np.array(cas)
-        
-        return np.array(outlist)
-    
->>>>>>> 1fb03cc1
     def dirtybeam(self, npix, fov, pulse=PULSE_DEFAULT):
         """Make an image observation dirty beam.
 
@@ -1219,13 +840,8 @@
         optdict = {'maxiter':5000} # minimizer params
         res = opt.minimize(errfunc, paramguess, method='Powell',options=optdict)
         return res.x
-<<<<<<< HEAD
-
-    def plotall(self, field1, field2, ebar=True, rangex=False, rangey=False, conj=False, show=True, axis=False, color='b', ang_unit='deg'):
-=======
-    
+
     def plotall(self, field1, field2, ebar=True, rangex=False, rangey=False, conj=False, show=True, axis=False, color='b', ang_unit='deg', debias=True):
->>>>>>> 1fb03cc1
         """Make a scatter plot of 2 real observation fields with errors.
            If conj==True, display conjugate baselines.
         """
@@ -1235,13 +851,8 @@
             raise Exception("valid fields are " + ' '.join(FIELDS))
 
         # Unpack x and y axis data
-<<<<<<< HEAD
-        data = self.unpack([field1, field2], conj=conj, ang_unit=ang_unit)
-
-=======
         data = self.unpack([field1, field2], conj=conj, ang_unit=ang_unit, debias=debias)
-        
->>>>>>> 1fb03cc1
+
         # X error bars
         if sigtype(field1):
             sigx = self.unpack(sigtype(field2), conj=conj, ang_unit=ang_unit)[sigtype(field1)]
@@ -1255,26 +866,15 @@
             sigy = None
 
         # Debias amplitudes if appropriate:
-<<<<<<< HEAD
-        if field1 in ['amp', 'qamp', 'uamp', 'vamp', 'pamp', 'mamp']:
-            print("De-biasing amplitudes for plot x values!")
-            data[field1] = amp_debias(data[field1], sigx)
-
-        if field2 in ['amp', 'qamp', 'uamp', 'vamp', 'pamp', 'mamp']:
-            print("De-biasing amplitudes for plot y values!")
-            data[field2] = amp_debias(data[field2], sigy)
-
-=======
         # !AC TODO - now debiasing done in unpack -- ok?
         #if field1 in ['amp', 'qamp', 'uamp', 'vamp', 'pamp', 'mamp']:
         #    print "De-biasing amplitudes for plot x values!"
         #    data[field1] = amp_debias(data[field1], sigx)
-        
+
         #if field2 in ['amp', 'qamp', 'uamp', 'vamp', 'pamp', 'mamp']:
         #    print "De-biasing amplitudes for plot y values!"
         #    data[field2] = amp_debias(data[field2], sigy)
-           
->>>>>>> 1fb03cc1
+
         # Data ranges
         if not rangex:
             rangex = [np.min(data[field1]) - 0.2 * np.abs(np.min(data[field1])),
@@ -1303,15 +903,9 @@
         if show:
             plt.show(block=False)
         return x
-<<<<<<< HEAD
-
-    def plot_bl(self, site1, site2, field, ebar=True, rangex=False, rangey=False, show=True, axis=False, color='b', ang_unit='deg'):
+
+    def plot_bl(self, site1, site2, field, ebar=True, rangex=False, rangey=False, show=True, axis=False, color='b', ang_unit='deg', debias=True):
         """Plot a field over time on a baseline site1-site2.
-=======
-                        
-    def plot_bl(self, site1, site2, field, ebar=True, rangex=False, rangey=False, show=True, axis=False, color='b', ang_unit='deg', debias=True):
-        """Plot a field over time on a baseline site1-site2. 
->>>>>>> 1fb03cc1
         """
 
         if ang_unit=='deg': angle=DEGREE
@@ -1319,17 +913,10 @@
 
         # Determine if fields are valid
         if field not in FIELDS:
-<<<<<<< HEAD
-            raise Exception("valid fields are " + ' '.join(FIELDS))
-
-        plotdata = self.unpack_bl(site1, site2, field, ang_unit=ang_unit)
+            raise Exception("valid fields are " + string.join(FIELDS))
+
+        plotdata = self.unpack_bl(site1, site2, field, ang_unit=ang_unit, debias=debias)
         if not rangex:
-=======
-            raise Exception("valid fields are " + string.join(FIELDS))
-        
-        plotdata = self.unpack_bl(site1, site2, field, ang_unit=ang_unit, debias=debias)
-        if not rangex: 
->>>>>>> 1fb03cc1
             rangex = [self.tstart,self.tstop]
         if not rangey:
             rangey = [np.min(plotdata[field]) - 0.2 * np.abs(np.min(plotdata[field])),
@@ -1413,14 +1000,9 @@
         if show:
             plt.show(block=False)
         return x
-<<<<<<< HEAD
-
-    def plot_camp(self, site1, site2, site3, site4, vtype='vis', ebar=True, rangex=False, rangey=False, show=True, axis=False, color='b'):
-=======
-        
-    def plot_camp(self, site1, site2, site3, site4, vtype='vis',ctype='camp', debias=True, 
+
+    def plot_camp(self, site1, site2, site3, site4, vtype='vis',ctype='camp', debias=True,
                         ebar=True, rangex=False, rangey=False, show=True, axis=False, color='b'):
->>>>>>> 1fb03cc1
         """Plot closure amplitude over time on a quadrange (1-2)(3-4)/(1-4)(2-3).
         """
         quad = (site1, site2, site3, site4)
