# load.py
# functions to load observation & image data from files
#
#    Copyright (C) 2018 Andrew Chael
#
#    This program is free software: you can redistribute it and/or modify
#    it under the terms of the GNU General Public License as published by
#    the Free Software Foundation, either version 3 of the License, or
#    (at your option) any later version.
#
#    This program is distributed in the hope that it will be useful,
#    but WITHOUT ANY WARRANTY; without even the implied warranty of
#    MERCHANTABILITY or FITNESS FOR A PARTICULAR PURPOSE.  See the
#    GNU General Public License for more details.
#
#    You should have received a copy of the GNU General Public License
#    along with this program.  If not, see <http://www.gnu.org/licenses/>.

from __future__ import division
from __future__ import print_function
from builtins import str
from builtins import range

import numpy as np
import string
import astropy.io.fits as fits
import astropy.time
import datetime
import os
import copy
import sys
import time as ttime

import ehtim.obsdata
import ehtim.image
import ehtim.array
import ehtim.movie
import ehtim.vex
import ehtim.observing

import ehtim.io.oifits
from astropy.time import Time
from ehtim.const_def import *
from ehtim.observing.obs_helpers import *

import warnings
warnings.filterwarnings("ignore", message="Mean of empty slice")

##################################################################################################
# Vex IO
##################################################################################################
def load_vex(fname):
    """Read in .vex files. and function to observe them
       Assumes there is only 1 MODE in vex file
       Hotaka Shiokawa - 2017
    """
    print ("Loading vexfile: ", fname)
    return ehtim.vex.Vex(fname)


##################################################################################################
# Image IO
##################################################################################################
def load_im_txt(filename, pulse=PULSE_DEFAULT):
    """Read in an image from a text file and create an Image object
       Text file should have the same format as output from Image.save_txt()
       Make sure the header has exactly the same form!
    """

    print ("Loading text image: ", filename)

    # Read the header
    file = open(filename)
    src = ' '.join(file.readline().split()[2:])
    ra = file.readline().split()
    ra = float(ra[2]) + float(ra[4])/60.0 + float(ra[6])/3600.0
    dec = file.readline().split()
    dec = np.sign(float(dec[2])) *(abs(float(dec[2])) + float(dec[4])/60.0 + float(dec[6])/3600.0)
    mjd_float = float(file.readline().split()[2])
    mjd = int(mjd_float)
    time = (mjd_float - mjd) * 24
    rf = float(file.readline().split()[2]) * 1e9
    xdim = file.readline().split()
    xdim_p = int(xdim[2])
    psize_x = float(xdim[4])*RADPERAS/xdim_p
    ydim = file.readline().split()
    ydim_p = int(ydim[2])
    psize_y = float(ydim[4])*RADPERAS/ydim_p
    file.close()

    if psize_x != psize_y:
        raise Exception("Pixel dimensions in x and y are inconsistent!")

    # Load the data, convert to list format, make object
    datatable = np.loadtxt(filename, dtype=float)
    image = datatable[:,2].reshape(ydim_p, xdim_p)
    outim = ehtim.image.Image(image, psize_x, ra, dec, rf=rf, source=src, mjd=mjd, time=time, pulse=pulse)

    # Look for Stokes Q and U
    qimage = uimage = vimage = np.zeros(image.shape)
    if datatable.shape[1] == 6:
        qimage = datatable[:,3].reshape(ydim_p, xdim_p)
        uimage = datatable[:,4].reshape(ydim_p, xdim_p)
        vimage = datatable[:,5].reshape(ydim_p, xdim_p)
    elif datatable.shape[1] == 5:
        qimage = datatable[:,3].reshape(ydim_p, xdim_p)
        uimage = datatable[:,4].reshape(ydim_p, xdim_p)

    if np.any((qimage != 0) + (uimage != 0)) and np.any((vimage != 0)):
        #print('Loaded Stokes I, Q, U, and V Images')
        outim.add_qu(qimage, uimage)
        outim.add_v(vimage)
    elif np.any((vimage != 0)):
        #print('Loaded Stokes I and V Images')
        outim.add_v(vimage)
    elif np.any((qimage != 0) + (uimage != 0)):
        #print('Loaded Stokes I, Q, and U Images')
        outim.add_qu(qimage, uimage)
    else:
        pass
        #print('Loaded Stokes I Image Only')

    return outim

def load_im_fits(filename, aipscc=False, punit="deg", pulse=PULSE_DEFAULT):
    """Read in an image from a FITS file and create an Image object
    """
    print ("Loading fits image: ", filename)

    # Radian or Degree?
    if punit=="deg":
        pscl = DEGREE
    elif punit=="rad":
        pscl = 1.0
    elif punit=="uas":
        pscl = RADPERUAS
    elif punit=="mas":
        pscl = RADPERUAS * 1000.0

    # Open the FITS file
    hdulist = fits.open(filename)

    # Assume stokes I is the primary hdu
    header = hdulist[0].header

    # Read some header values
    xdim_p = header['NAXIS1']
    psize_x = np.abs(header['CDELT1']) * pscl
    ydim_p = header['NAXIS2']
    psize_y = np.abs(header['CDELT2']) * pscl

    if 'OBSRA' in list(header.keys()): ra = header['OBSRA']*12/180.
    elif 'CRVAL1' in list(header.keys()): ra = header['CRVAL1']*12/180.
    else: ra = 0.

    if 'OBSDEC' in list(header.keys()):  dec = header['OBSDEC']
    elif 'CRVAL2' in list(header.keys()):  dec = header['CRVAL2']
    else: dec = 0.

    if 'FREQ' in list(header.keys()): rf = header['FREQ']
    elif 'CRVAL3' in list(header.keys()): rf = header['CRVAL3']
    else: rf = 0.

    if 'MJD' in list(header.keys()): mjd_float = header['MJD']
    else: mjd_float = 0.
    mjd = int(mjd_float)
    time = (mjd_float - mjd) * 24

    if 'OBJECT' in list(header.keys()): src = header['OBJECT']
    else: src = ''

    # Get the image and create the object
    data = hdulist[0].data

    # Check for multiple stokes in top hdu
    stokes_in_hdu0 = False
    if len(data.shape) == 4:
        print("reading stokes images from top HDU -- assuming IQUV")
        stokesdata = data
        data = stokesdata[0,0]
        stokes_in_hdu0 = True

    data = data.reshape((data.shape[-2],data.shape[-1]))

    # Update the image using the AIPS CC table
    if aipscc:
        # Get AIPS CC Table
        try:
            aipscctab = hdulist["AIPS CC"]
        except:
            raise ValueError("Input FITS file does not have an AIPS CC table.")

        print("loading the AIPS CC table.")
        print("force the pulse function to be the delta function.")
        pulse = ehtim.observing.pulses.deltaPulse2D

        # get the source brightness brightness ifromation
        flux = aipscctab.data["FLUX"]
        deltax = aipscctab.data["DELTAX"]
        deltay = aipscctab.data["DELTAY"]
        checkmtype = np.abs(np.unique(aipscctab.data["TYPE OBJ"]))<1.0
        if False in checkmtype.tolist():
            errmsg = "The primary AIPS CC table in the input FITS file has non point-source"
            errmsg+= " CC components, which are not currently supported."
            raise ValueError(errmsg)

        # the map_coordinates delta x / delta y of each CC component are
        # relative to the reference pixel which is defined by CRPIX1 and CRPIX2.
        try:
            Nxref = header.get("CRPIX1")
        except:
            Nxref = header.get("NAXIS1")//2 + 1
        try:
            Nyref = header.get("CRPIX2")
        except:
            Nyref = header.get("NAXIS2")//2 + 1

        # compute the corresponding index of pixel for each deltax / deltay
        ix = np.int64(np.round(deltax/header.get("CDELT1") + Nxref - 1))
        iy = np.int64(np.round(deltay/header.get("CDELT2") + Nyref - 1))

        # reset the image and input flux infromation
        data[:,:]=0.
        Noutcomp = 0
        for i in xrange(len(flux)):
            try:
                data[iy[i],ix[i]] += flux[i]
            except:
                Noutcomp += 1
        print("%d CC components are loaded."%(len(flux)))
        if Noutcomp > 0:
            print("%d CC components are outside of the FoV and ignored."%(Noutcomp))

    # flip y-axis!
    image = data[::-1,:]

    # normalize the flux
    normalizer = 1.0;
    if 'BUNIT' in list(header.keys()):
        if header['BUNIT'].lower() == 'JY/BEAM'.lower():
            print("converting Jy/Beam --> Jy/pixel")
            beamarea = (2.0*np.pi*header['BMAJ']*header['BMIN']/(8.0*np.log(2)))
            normalizer = (header['CDELT2'])**2/beamarea
    if aipscc:
        print("the computed normalizer will not be applied since loading the AIPS CC table")
    else:
        image *= normalizer

    # make image object
    outim = ehtim.image.Image(image, psize_x, ra, dec, rf=rf, source=src, mjd=mjd, time=time, pulse=pulse)

    # Look for Stokes Q and U
    qimage = uimage = vimage = np.array([])

    if stokes_in_hdu0: #stokes in top HDU
            try:
                qdata = stokesdata[1,0].reshape((data.shape[-2],data.shape[-1]))
                qimage = normalizer*qdata[::-1,:] # flip y-axis!
            except IndexError: pass
            try:
                udata = stokesdata[2,0].reshape((data.shape[-2],data.shape[-1]))
                uimage = normalizer*udata[::-1,:] # flip y-axis!
            except IndexError: pass
            try:
                vdata = stokesdata[3,0].reshape((data.shape[-2],data.shape[-1]))
                vimage = normalizer*vdata[::-1,:] # flip y-axis!
            except IndexError: pass

    else: #stokes in different HDUS
        for hdu in hdulist[1:]:
            header = hdu.header
            data = hdu.data
            try: data = data.reshape((data.shape[-2],data.shape[-1]))
            except IndexError: continue

            if 'STOKES' in list(header.keys()) and header['STOKES'] == 'Q':
                qimage = normalizer*data[::-1,:] # flip y-axis!
            if 'STOKES' in list(header.keys()) and header['STOKES'] == 'U':
                uimage = normalizer*data[::-1,:] # flip y-axis!
            if 'STOKES' in list(header.keys()) and header['STOKES'] == 'V':
                vimage = normalizer*data[::-1,:] # flip y-axis!

    if qimage.shape == uimage.shape == vimage.shape == image.shape:
        #print('Loaded Stokes I, Q, U, and V Images')
        outim.add_qu(qimage, uimage)
        outim.add_v(vimage)
    elif vimage.shape == image.shape:
        #print('Loaded Stokes I and V Images')
        outim.add_v(vimage)
    elif qimage.shape == uimage.shape == image.shape:
        #print('Loaded Stokes I, Q, and U Images')
        outim.add_qu(qimage, uimage)
    else:
        pass
        #print('Loaded Stokes I Image Only')

    return outim

##################################################################################################
# Movie IO
##################################################################################################

def load_movie_hdf5(file_name, framedur_sec=-1, psize=-1,
                    ra=17.761122472222223, dec=-28.992189444444445, rf=230e9, pulse=PULSE_DEFAULT):
    """Read in a movie from a hdf5 file and create a Movie object
       file_name should be the name of the hdf5 file
       thisdoes not use the header of the hdf5 file so you need to give it
       psize, framedur_sec, ra and dec
    """

    import h5py
    file    = h5py.File(file_name, 'r')
    name    = list(file.keys())[0]
    d       = file[str(name)]
    sim  = d[:]
    file.close()
    return Movie(sim, framedur_sec, psize, ra, dec, rf)


def load_movie_txt(basename, nframes, framedur=-1, pulse=PULSE_DEFAULT):
    """Read in a movie from text files and create a Movie object
       Text files should be filename + 00001, etc.
       Text files should have the same format as output from Image.save_txt()
       Make sure the header has exactly the same form!
    """

    imlist = []

    for i in range(nframes):
        filename = basename + "%05d" % i

        sys.stdout.write('\rReading Movie Image %i/%i...' % (i,nframes))
        sys.stdout.flush()

        im = load_im_txt(filename, pulse=pulse)
        imlist.append(im)

        hour = im.time
        if i == 0:
            hour0 = im.time
        else:
            pass

    if framedur == -1:
        framedur = ((hour - hour0)/float(nframes))*3600.0

    out_mov = ehtim.movie.merge_im_list(imlist, framedur=framedur)

    return out_mov


def load_movie_fits(basename, nframes, framedur=-1, pulse=PULSE_DEFAULT):
    """Read in a movie from fits files and create a Movie object
       Fits files should be filename + 00001, etc.
    """

    imlist = []

    for i in range(nframes):
        filename = basename + "%05d" % i

        sys.stdout.write('\rReading Movie Image %i/%i...' % (i,nframes))
        sys.stdout.flush()

        im = load_im_fits(filename, pulse=pulse)
        imlist.append(im)

        hour = im.time
        if i == 0:
            hour0 = im.time
        else:
            pass

    if framedur == -1:
        framedur = ((hour - hour0)/float(nframes))*3600.0

    out_mov = ehtim.movie.merge_im_list(imlist, framedur=framedur)

    return out_mov


##################################################################################################
# Array IO
##################################################################################################
def load_array_txt(filename, ephemdir='ephemeris'):
    """Read an array from a text file and return an Array object
       Sites with x=y=z=0 are spacecraft - 2TLE ephemeris loaded from ephemdir
    """

    tdata = np.loadtxt(filename,dtype=bytes,comments='#').astype(str)
    path = os.path.dirname(filename)

    tdataout = []
    if (tdata.shape[1] != 5 and tdata.shape[1] != 13):
        raise Exception("Array file should have format: "+
                        "(name, x, y, z, SEFDR, SEFDL "+
                        "FR_PAR_ANGLE FR_ELEV_ANGLE FR_OFFSET" +
                        "DR_RE   DR_IM   DL_RE    DL_IM )")

    elif tdata.shape[1] == 5:
    	tdataout = [np.array((x[0],float(x[1]),float(x[2]),float(x[3]),float(x[4]),float(x[4]),
                              0.0, 0.0,
                              0.0, 0.0, 0.0),
                             dtype=DTARR) for x in tdata]
    elif tdata.shape[1] == 13:
    	tdataout = [np.array((x[0],float(x[1]),float(x[2]),float(x[3]),float(x[4]),float(x[5]),
                              float(x[9])+1j*float(x[10]), float(x[11])+1j*float(x[12]),
                              float(x[6]), float(x[7]), float(x[8])),
                             dtype=DTARR) for x in tdata]

    tdataout = np.array(tdataout)
    edata = {}
    for line in tdataout:
        if np.all(np.array([line['x'],line['y'],line['z']]) == (0.,0.,0.)):
            sitename = str(line['site'])
            ephempath = path  + '/' + ephemdir + '/' + sitename #TODO ephempath shouldn't always start with path
            try:
                edata[sitename] = np.loadtxt(ephempath, dtype=bytes, comments='#', delimiter='/').astype(str)
                print('loaded spacecraft ephemeris %s' % ephempath)
            except IOError:
                raise Exception ('no ephemeris file %s !' % ephempath)

    return ehtim.array.Array(tdataout, ephem=edata)

##################################################################################################
# Observation IO
##################################################################################################

def load_obs_txt(filename, polrep='stokes'):

    """Read an observation from a text file.

       Args:
           fname (str): path to input text file
           polrep (str): load data as either 'stokes' or 'polprod_circ'

       Returns:
           obs (Obsdata): Obsdata object loaded from file
    """
<<<<<<< HEAD
    print ("Loading text observation: ", filename)
=======

    if not(polrep in ['stokes' , 'polprod_circ']):
        raise Exception("polrep should be 'stokes' or 'polprod_circ' in load_uvfits")
    print ("\nLoading text observation: ", filename)
>>>>>>> 481959ac

    # Read the header parameters
    file = open(filename)
    src = ' '.join(file.readline().split()[2:])
    ra = file.readline().split()
    ra = float(ra[2]) + float(ra[4])/60.0 + float(ra[6])/3600.0
    dec = file.readline().split()
    dec = np.sign(float(dec[2])) *(abs(float(dec[2])) + float(dec[4])/60.0 + float(dec[6])/3600.0)
    mjd = float(file.readline().split()[2])
    rf = float(file.readline().split()[2]) * 1e9
    bw = float(file.readline().split()[2]) * 1e9
    phasecal = bool(file.readline().split()[2])
    ampcal = bool(file.readline().split()[2])

    # New Header Parameters
    x = file.readline().split()
    if x[1] == 'OPACITYCAL:':
        opacitycal = bool(x[2])
        dcal = bool(file.readline().split()[2])
        frcal = bool(file.readline().split()[2])
        file.readline()
    else:
        opacitycal = True
        dcal = True
        frcal = True
    file.readline()

    # read the tarr
    line = file.readline().split()
    tarr = []
    while line[1][0] != "-":
        if len(line) == 6:
        	tarr.append(np.array((line[1], line[2], line[3], line[4], line[5], line[5], 0, 0, 0, 0, 0), dtype=DTARR))
        elif len(line) == 14:
        	tarr.append(np.array((line[1], line[2], line[3], line[4], line[5], line[6],
        	                      float(line[10])+1j*float(line[11]), float(line[12])+1j*float(line[13]),
        	                      line[7], line[8], line[9]), dtype=DTARR))
        else: raise Exception("Telescope header doesn't have the right number of fields!")
        line = file.readline().split()
    tarr = np.array(tarr, dtype=DTARR)
    file.close()

    # Load the data, convert to list format, return object
    datatable = np.loadtxt(filename, dtype=bytes).astype(str)
    datatable2 = []
    for row in datatable:
        time = float(row[0])
        tint = float(row[1])
        t1 = row[2]
        t2 = row[3]

        #Old datatable formats
        if datatable.shape[1] < 20:
            tau1 = float(row[6])
            tau2 = float(row[7])
            u = float(row[8])
            v = float(row[9])
            vis = float(row[10]) * np.exp(1j * float(row[11]) * DEGREE)
            if datatable.shape[1] == 19:
                qvis = float(row[12]) * np.exp(1j * float(row[13]) * DEGREE)
                uvis = float(row[14]) * np.exp(1j * float(row[15]) * DEGREE)
                vvis = float(row[16]) * np.exp(1j * float(row[17]) * DEGREE)
                sigma = qsigma = usigma = vsigma = float(row[18])
            elif datatable.shape[1] == 17:
                qvis = float(row[12]) * np.exp(1j * float(row[13]) * DEGREE)
                uvis = float(row[14]) * np.exp(1j * float(row[15]) * DEGREE)
                vvis = 0+0j
                sigma = qsigma = usigma = vsigma = float(row[16])
            elif datatable.shape[1] == 15:
                qvis = 0+0j
                uvis = 0+0j
                vvis = 0+0j
                sigma = qsigma = usigma = vsigma = float(row[12])
            else:
                raise Exception('Text file does not have the right number of fields!')

        # Current datatable format
        elif datatable.shape[1] == 20:
            tau1 = float(row[4])
            tau2 = float(row[5])
            u = float(row[6])
            v = float(row[7])
            vis = float(row[8]) * np.exp(1j * float(row[9]) * DEGREE)
            qvis = float(row[10]) * np.exp(1j * float(row[11]) * DEGREE)
            uvis = float(row[12]) * np.exp(1j * float(row[13]) * DEGREE)
            vvis = float(row[14]) * np.exp(1j * float(row[15]) * DEGREE)
            sigma = float(row[16])
            qsigma = float(row[17])
            usigma = float(row[18])
            vsigma = float(row[19])

        else:
            raise Exception('Text file does not have the right number of fields!')

        if polrep=='stokes':
            datatable2.append(np.array((time, tint, t1, t2, tau1, tau2,
                                        u, v, vis, qvis, uvis, vvis,
                                        sigma, qsigma, usigma, vsigma), dtype=DTPOL))
        elif polrep=='polprod_circ':
            rrvis = vis  +  vvis
            llvis = vis - vvis
            rlvis = qvis + 1j*uvis
            lrvis = qvis - 1j*uvis

            rrsigma = np.sqrt(sigma**2 + vsigma**2)
            llsigma = np.sqrt(sigma**2 + vsigma**2)
            rlsigma = np.sqrt(qsigma**2 + usigma**2)
            lrsigma = np.sqrt(qsigma**2 + usigma**2)

            datatable2.append(np.array((time, tint, t1, t2, tau1, tau2, u, v, 
                                        rrvis, llvis, rlvis, lrvis,
                                        rrsigma, llsigma, rlsigma, lrsigma), dtype=DTPOL2))

    # Return the data object
    datatable2 = np.array(datatable2)
    out =  ehtim.obsdata.Obsdata(ra, dec, rf, bw, datatable2, tarr, polrep=polrep, source=src, mjd=mjd,
                                 ampcal=ampcal, phasecal=phasecal, opacitycal=opacitycal, dcal=dcal, frcal=frcal)
    return out

def load_obs_maps(arrfile, obsspec, ifile, qfile=0, ufile=0, vfile=0, src=SOURCE_DEFAULT, mjd=MJD_DEFAULT, ampcal=False, phasecal=False):
    """Read an observation from a maps text file and return an Obsdata object.

       Args:
           arrfile (str): path to input array file
           obsspec (str): path to input obs spec file
           ifile (str): path to input Stokes I data file
           qfile (str): path to input Stokes Q data file
           ufile (str): path to input Stokes U data file
           vfile (str): path to input Stokes V data file
           src (str): source name
           mjd (int): integer observation  MJD
           ampcal (bool): True if amplitude calibrated
           phasecal (bool): True if phase calibrated
       Returns:
           obs (Obsdata): Obsdata object loaded from file
    """

    # Read telescope parameters from the array file
    tdata = np.loadtxt(arrfile, dtype=bytes).astype(str)
    tdata = [np.array((x[0], float(x[1]), float(x[2]), float(x[3]), float(x[-1]), float(x[-1]), 0., 0., 0., 0., 0.), dtype=DTARR) for x in tdata]
    tdata = np.array(tdata)

    # Read parameters from the obs_spec
    f = open(obsspec)
    stop = False
    while not stop:
        line = f.readline().split()
        if line==[] or line[0]=='\\':
            continue
        elif line[0] == 'FOV_center_RA':
            x = line[2].split(':')
            ra = float(x[0]) + float(x[1])/60.0 + float(x[2])/3600.0
        elif line[0] == 'FOV_center_Dec':
            x = line[2].split(':')
            dec = np.sign(float(x[0])) * (abs(float(x[0])) + float(x[1])/60.0 + float(x[2])/3600.0)
        elif line[0] == 'Corr_int_time':
            tint = float(line[2])
        elif line[0] == 'Corr_chan_bw':  #TODO what if multiple channels?
            bw = float(line[2]) * 1e6 #in MHz
        elif line[0] == 'Channel': #TODO what if multiple scans with different params?
            rf = float(line[2].split(':')[0]) * 1e6
        elif line[0] == 'Scan_start':
            x = line[2].split(':') #TODO properly compute MJD!
        elif line[0] == 'Endscan':
            stop=True
    f.close()

    # Load the data, convert to list format, return object
    datatable = []
    f = open(ifile)

    for line in f:
        line = line.split()
        if not (line[0] in ['UV', 'Scan','\n']):
            time = line[0].split(':')
            time = float(time[2]) + float(time[3])/60.0 + float(time[4])/3600.0
            u = float(line[1]) * 1000
            v = float(line[2]) * 1000
            bl = line[4].split('-')
            t1 = tdata[int(bl[0])-1]['site']
            t2 = tdata[int(bl[1])-1]['site']
            tau1 = 0.
            tau2 = 0.
            vis = float(line[7][:-1]) * np.exp(1j*float(line[8][:-1])*DEGREE)
            sigma = float(line[10])
            datatable.append(np.array((time, tint, t1, t2, tau1, tau2,
                                        u, v, vis, 0.0, 0.0, 0.0,
                                        sigma, 0.0, 0.0, 0.0), dtype=DTPOL))

    datatable = np.array(datatable)

    #TODO qfile ufile and vfile must have exactly the same format as ifile: add some consistency check
    if not qfile==0:
        f = open(qfile)
        i = 0
        for line in f:
            line = line.split()
            if not (line[0] in ['UV', 'Scan','\n']):
                datatable[i]['qvis'] = float(line[7][:-1]) * np.exp(1j*float(line[8][:-1])*DEGREE)
                datatable[i]['qsigma'] = float(line[10])
                i += 1

    if not ufile==0:
        f = open(ufile)
        i = 0
        for line in f:
            line = line.split()
            if not (line[0] in ['UV', 'Scan','\n']):
                datatable[i]['uvis'] = float(line[7][:-1]) * np.exp(1j*float(line[8][:-1])*DEGREE)
                datatable[i]['usigma'] = float(line[10])
                i += 1

    if not vfile==0:
        f = open(vfile)
        i = 0
        for line in f:
            line = line.split()
            if not (line[0] in ['UV', 'Scan','\n']):
                datatable[i]['vvis'] = float(line[7][:-1]) * np.exp(1j*float(line[8][:-1])*DEGREE)
                datatable[i]['vsigma'] = float(line[10])
                i += 1

    # Return the datatable
    return ehtim.obsdata.Obsdata(ra, dec, rf, bw, datatable, tdata, source=src, mjd=mjd, polrep='stokes')

#TODO can we save new telescope array terms and flags to uvfits and load them?
def load_obs_uvfits(filename, flipbl=False, force_singlepol=None, polrep='stokes', channel=all, IF=all):
    """Load observation data from a uvfits file.

       Args:
           fname (str): path to input text file
           flipbl (bool): flip baseline phases if True.
           polrep (str): load data as either 'stokes' or 'polprod_circ'
           force_singlepol (str): 'R' or 'L' to load only 1 polarization
           channel (list): list of channels to average in the import. channel=all averages all channels
           IF (list): list of IFs to  average in  the import. IF=all averages all IFS
       Returns:
           obs (Obsdata): Obsdata object loaded from file
    """

    if not(polrep in ['stokes' , 'polprod_circ']):
        raise Exception("polrep should be 'stokes' or 'polprod_circ' in load_uvfits")
    if not(force_singlepol is None or force_singlepol==False) and polrep!='stokes':
        raise Exception("force_singlepol is incompatible with polrep!='stokes' in load_uvfits")

    # Load the uvfits file
    print ("Loading uvfits: ", filename)
    hdulist = fits.open(filename)
    header = hdulist[0].header
    data = hdulist[0].data

    # Load the array data
    tnames = hdulist['AIPS AN'].data['ANNAME']
    tnums = hdulist['AIPS AN'].data['NOSTA'] - 1
    xyz = np.real(hdulist['AIPS AN'].data['STABXYZ'])
    try:
        sefdr = np.real(hdulist['AIPS AN'].data['SEFD'])
        sefdl = np.real(hdulist['AIPS AN'].data['SEFD']) #TODO add sefdl to uvfits?
    except KeyError:
        #print("Warning! no SEFD data in UVfits file")
        sefdr = np.zeros(len(tnames))
        sefdl = np.zeros(len(tnames))

    #TODO - get the *actual* values of these telescope parameters
    fr_par = np.zeros(len(tnames))
    fr_el = np.zeros(len(tnames))
    fr_off = np.zeros(len(tnames))
    dr = np.zeros(len(tnames)) + 1j*np.zeros(len(tnames))
    dl = np.zeros(len(tnames)) + 1j*np.zeros(len(tnames))

    tarr = [np.array((
            str(tnames[i]), xyz[i][0], xyz[i][1], xyz[i][2],
            sefdr[i], sefdl[i], dr[i], dl[i],
            fr_par[i], fr_el[i], fr_off[i]),
            dtype=DTARR) for i in range(len(tnames))]

    tarr = np.array(tarr)

    # Various header parameters
    try:
        ra = header['OBSRA'] * 12./180.
        dec = header['OBSDEC']
    except KeyError:
        if header['CTYPE6'] == 'RA':
            ra = header['CRVAL6'] * 12./180.
        else: raise Exception('Cannot find RA!')
        if header['CTYPE7'] == 'DEC':
            dec = header['CRVAL7']
        else: raise Exception('Cannot find DEC!')

    src = header['OBJECT']
    rf = hdulist['AIPS AN'].header['FREQ']

    if header['CTYPE4'] == 'FREQ':
        ch1_freq = header['CRVAL4']
        ch_bw = header['CDELT4']
        nchan = header['NAXIS4']

    else: raise Exception('Cannot find observing frequencies!')

    nif = 1
    try:
        if header['CTYPE5'] == 'IF':
            nif = header['NAXIS5']
    except KeyError:
        print ("no IF in uvfits header!")

    #determine the bandwidth
    bw = ch_bw * nchan * nif

    # Determine the number of correlation products in the data
    num_corr = data['DATA'].shape[5]
    print("Number of uvfits Correlation Products:",num_corr)
    if num_corr == 1 and force_singlepol != None:
        print("Cannot force single polarization when file is not full polarization.")
        force_singlepol = None

    # Mask to screen bad data
    # Reducing to single frequency

    # prepare the arrays of if and channels that will be extracted from the data.
    nvis = data['DATA'].shape[0]
    full_nchannels = data['DATA'].shape[4]
    full_nifs = data['DATA'].shape[3]
    if channel == all:
        channel = np.arange(0, full_nchannels, 1)
        nchannels = full_nchannels
    else:
        try:
            nchannels = len(np.array(channel))
            channel = np.array(channel).reshape(-1)
        except TypeError:
            channel = np.array([channel]).reshape(-1)
            nchannels = len(np.array(channel))

    if IF == all:
        IF = np.arange(0, full_nifs, 1)
        nifs =  full_nifs
    else:
        try:
            nifs =  len(IF)
            IF = np.array(IF).reshape(-1)
        except TypeError:
            IF = np.array([IF]).reshape(-1)
            nifs = len(np.array(IF))

    if (np.max(channel) >= full_nchannels) or (np.min(channel) < 0):
        raise Exception('The specified channel does not exist')
    if (np.max(IF) >= full_nifs) or (np.min(IF) < 0):
        raise Exception('The specified IF does not exist')


    #TODO CHECK THESE DECISIONS CAREFULLY!!!!
    rrweight = data['DATA'][:,0,0,IF,channel,0,2].reshape(nvis, nifs, nchannels)
    if num_corr >= 2:
        llweight = data['DATA'][:,0,0,IF,channel,1,2].reshape(nvis, nifs, nchannels)
    else:
        llweight = rrweight * 0.0
    if num_corr >= 3:
        rlweight = data['DATA'][:,0,0,IF,channel,2,2].reshape(nvis, nifs, nchannels)
    else:
        rlweight = rrweight * 0.0
    if num_corr >= 4:
        lrweight = data['DATA'][:,0,0,IF,channel,3,2].reshape(nvis, nifs, nchannels)
    else:
        lrweight = rrweight * 0.0

    # If necessary, enforce single polarization
    if force_singlepol in ['L' or 'LL']:
        rrweight = rrweight * 0.0
        rlweight = rlweight * 0.0
        lrweight = lrweight * 0.0
    elif force_singlepol in ['R' or 'RR']:
        llweight = llweight * 0.0
        rlweight = rlweight * 0.0
        lrweight = lrweight * 0.0
    elif force_singlepol == 'LR':
        print('WARNING: Putting LR data in Stokes I')
        rrweight = copy.deepcopy(lrweight)
        llweight = llweight * 0.0
        rlweight = rlweight * 0.0
        lrweight = lrweight * 0.0
    elif force_singlepol == 'RL':
        print('WARNING: Putting RL data in Stokes I')
        rrweight = copy.deepcopy(rlweight)
        llweight = llweight * 0.0
        rlweight = rlweight * 0.0
        lrweight = lrweight * 0.0

    # first, catch  nans
    rrnanmask_2d = (np.isnan(rrweight))
    llnanmask_2d = (np.isnan(llweight))
    rlnanmask_2d = (np.isnan(rlweight))
    lrnanmask_2d = (np.isnan(lrweight))

    rrweight[rrnanmask_2d] = 0.
    llweight[llnanmask_2d] = 0.
    rlweight[rlnanmask_2d] = 0.
    lrweight[lrnanmask_2d] = 0.

    #look for weights < 0
    rrmask_2d = (rrweight > 0.)
    llmask_2d = (llweight > 0.)
    rlmask_2d = (rlweight > 0.)
    lrmask_2d = (lrweight > 0.)


    # if there is any unmasked data in the frequency column, use it
    rrmask = np.any(np.any(rrmask_2d, axis=2), axis=1)
    llmask = np.any(np.any(llmask_2d, axis=2), axis=1)
    rlmask = np.any(np.any(rlmask_2d, axis=2), axis=1)
    lrmask = np.any(np.any(rlmask_2d, axis=2), axis=1)

    # Total intensity mask
    # TODO or or and here? - what if we have only 1 of rr, ll?
    mask = rrmask + llmask

    if not np.any(mask):
        raise Exception("No unflagged RR or LL data in uvfits file!")
    if np.any(~(rrmask*llmask)):
        print("Warning: removing flagged data present!")

    # Obs Times
    jds = data['DATE'][mask].astype('d') + data['_DATE'][mask].astype('d')
    mjd = int(np.min(jds)-2400000.5)
    times = (jds - 2400000.5 - mjd) * 24.0

    try:
        scantable = []
        nxtable = hdulist['AIPS NX']
        for scan in nxtable.data:

            reftime = astropy.time.Time(hdulist['AIPS AN'].header['RDATE'], format='isot', scale='utc').jd
            #scantime = (scan['TIME'] + reftime  - mjd)
            scan_start = scan['TIME'] #in days since reference date
            scan_dur = scan['TIME INTERVAL']
            startvis = scan['START VIS'] - 1
            endvis = scan['END VIS'] - 1
            #scantable.append(np.array((scantime, scanint, startvis, endvis), dtype=DTSCANS))
            scantable.append([scan_start - 0.5*scan_dur,
                              scan_start + 0.5*scan_dur])

        scantable = np.array(scantable*24)

    except:
        print("No NX table in uvfits!")
        scantable = None

    # Integration times
    try:
        tints = data['INTTIM'][mask]
    except KeyError:
        tints = np.zeros(len(mask))

    # Sites - add names
    t1 = data['BASELINE'][mask].astype(int)//256
    t2 = data['BASELINE'][mask].astype(int) - t1*256
    t1 = t1 - 1
    t2 = t2 - 1
    scopes_num = np.sort(list(set(np.hstack((t1,t2)))))
    t1 = np.array([tarr[i]['site'] for i in t1])
    t2 = np.array([tarr[i]['site'] for i in t2])

    # Opacities (not in standard files)
    try:
        tau1 = data['TAU1'][mask]
        tau2 = data['TAU2'][mask]
    except KeyError:
        tau1 = tau2 = np.zeros(len(t1))

    # Convert uv in lightsec to lambda by multiplying by rf
    try:
        u = data['UU---SIN'][mask] * rf
        v = data['VV---SIN'][mask] * rf
    except KeyError:
        try:
            u = data['UU'][mask] * rf
            v = data['VV'][mask] * rf
        except KeyError:
            try:
                u = data['UU--'][mask] * rf
                v = data['VV--'][mask] * rf
            except KeyError:
                raise Exception("Cant figure out column label for UV coords")

    # Get and average visibility data
    # replace masked vis with nans so they don't mess up the average
    #TODO: coherent average ok?
    #TODO 2d or 1d mask
    rr_2d = data['DATA'][:,0,0,IF,channel,0,0] + 1j*data['DATA'][:,0,0,IF,channel,0,1]
    rr_2d = rr_2d.reshape(nvis, nifs, nchannels)
    if num_corr >= 2:
        ll_2d = data['DATA'][:,0,0,IF,channel,1,0] + 1j*data['DATA'][:,0,0,IF,channel,1,1]
        ll_2d = ll_2d.reshape(nvis, nifs, nchannels)
    else:
        ll_2d = rr_2d*0.0
    if num_corr >= 3:
        rl_2d = data['DATA'][:,0,0,IF,channel,2,0] + 1j*data['DATA'][:,0,0,IF,channel,2,1]
        rl_2d = rl_2d.reshape(nvis, nifs, nchannels)
    else:
        rl_2d = rr_2d*0.0
    if num_corr >= 4:
        lr_2d = data['DATA'][:,0,0,IF,channel,3,0] + 1j*data['DATA'][:,0,0,IF,channel,3,1]
        lr_2d = lr_2d.reshape(nvis, nifs, nchannels)
    else:
        lr_2d = rr_2d*0.0

    if force_singlepol == 'LR':
        rr_2d = copy.deepcopy(lr_2d)
    elif force_singlepol == 'RL':
        rr_2d = copy.deepcopy(rl_2d)

    rr_2d[~rrmask_2d] = np.nan
    ll_2d[~llmask_2d] = np.nan
    rl_2d[~rlmask_2d] = np.nan
    lr_2d[~lrmask_2d] = np.nan

    rr = np.nanmean(np.nanmean(rr_2d, axis=2), axis=1)[mask]
    ll = np.nanmean(np.nanmean(ll_2d, axis=2), axis=1)[mask]
    rl = np.nanmean(np.nanmean(rl_2d, axis=2), axis=1)[mask]
    lr = np.nanmean(np.nanmean(lr_2d, axis=2), axis=1)[mask]

    #rr = np.mean(data['DATA'][:,0,0,0,:,0,0][mask] + 1j*data['DATA'][:,0,0,0,:,0,1][mask], axis=1)
    #ll = np.mean(data['DATA'][:,0,0,0,:,1,0][mask] + 1j*data['DATA'][:,0,0,0,:,1,1][mask], axis=1)
    #rl = np.mean(data['DATA'][:,0,0,0,:,2,0][mask] + 1j*data['DATA'][:,0,0,0,:,2,1][mask], axis=1)
    #lr = np.mean(data['DATA'][:,0,0,0,:,3,0][mask] + 1j*data['DATA'][:,0,0,0,:,3,1][mask], axis=1)

    # average weights
    # variances are mean / N , or sum / N^2
    # replace masked weights with nans so they don't mess up the average
    rrweight[~rrmask_2d] = np.nan
    llweight[~llmask_2d] = np.nan
    rlweight[~rlmask_2d] = np.nan
    lrweight[~lrmask_2d] = np.nan

    nsig_rr = np.sum(np.sum(rrmask_2d, axis=2), axis=1).astype(float)
    nsig_rr[~rrmask] = np.nan
    rrsig = np.sqrt(np.nansum(np.nansum(1./rrweight, axis=2), axis=1)) / nsig_rr
    rrsig = rrsig[mask]

    nsig_ll = np.sum(np.sum(llmask_2d, axis=2), axis=1).astype(float)
    nsig_ll[~llmask] = np.nan
    llsig = np.sqrt(np.nansum(np.nansum(1./llweight, axis=2), axis=1)) / nsig_ll
    llsig = llsig[mask]

    nsig_rl = np.sum(np.sum(rlmask_2d, axis=2), axis=1).astype(float)
    nsig_rl[~rlmask] = np.nan
    rlsig = np.sqrt(np.nansum(np.nansum(1./rlweight, axis=2), axis=1)) / nsig_rl
    rlsig = rlsig[mask]

    nsig_lr = np.sum(np.sum(lrmask_2d, axis=2), axis=1).astype(float)
    nsig_lr[~lrmask] = np.nan
    lrsig = np.sqrt(np.nansum(np.nansum(1./lrweight, axis=2), axis=1)) / nsig_lr
    lrsig = lrsig[mask]

    # make sigmas from weights
    # zero out weights with zero error
    #rrweight[rrweight==0] = EP
    #llweight[llweight==0] = EP
    #rlweight[rlweight==0] = EP
    #lrweight[lrweight==0] = EP

    #rrsig = np.sqrt(rrweight)
    #llsig = 1/np.sqrt(llweight)
    #rlsig = 1/np.sqrt(rlweight)
    #lrsig = 1/np.sqrt(lrweight)

    # Form stokes parameters from data
    # look at these mask choices!!
    rrmask_dsize = rrmask[mask]
    llmask_dsize = llmask[mask]
    rlmask_dsize = rlmask[mask]
    lrmask_dsize = lrmask[mask]

    qumask_dsize = (rlmask_dsize * lrmask_dsize) # must have both RL & LR data to get Q, U
    vmask_dsize  = (rrmask_dsize * llmask_dsize) # must have both RR & LL data to get V

    # Reverse sign of baselines for correct imaging?
    if flipbl:
        u = -u
        v = -v

    if polrep=='stokes':
        # Stokes I
        ivis = 0.5 * (rr + ll)
        ivis[~llmask_dsize] = rr[~llmask_dsize] #if no RR, then say I is LL
        ivis[~rrmask_dsize] = ll[~rrmask_dsize] #if no LL, then say I is RR

        isigma = 0.5 * np.sqrt(rrsig**2 + llsig**2)
        isigma[~llmask_dsize] = rrsig[~llmask_dsize]
        isigma[~rrmask_dsize] = llsig[~rrmask_dsize]

        # TODO what should the polarization  sigmas be if no data?
        # Stokes V
        vvis = 0.5 * (rr - ll)
        vvis[~vmask_dsize] = 0.

        vsigma = copy.deepcopy(isigma)
        vsigma[~vmask_dsize] = isigma[~vmask_dsize]

        # Stokes Q,U
        qvis = 0.5 * (rl + lr)
        uvis = 0.5j * (lr - rl)
        qvis[~qumask_dsize] = 0.
        uvis[~qumask_dsize] = 0.

        qsigma = 0.5 * np.sqrt(rlsig**2 + lrsig**2)
        usigma = qsigma
        qsigma[~qumask_dsize] = isigma[~qumask_dsize]
        usigma[~qumask_dsize] = isigma[~qumask_dsize]

        # Make a datatable
        datatable = []
        for i in range(len(times)):
            datatable.append(np.array
                             ((
                               times[i], tints[i],
                               t1[i], t2[i], tau1[i], tau2[i],
                               u[i], v[i],
                               ivis[i], qvis[i], uvis[i], vvis[i],
                               isigma[i], qsigma[i], usigma[i], vsigma[i]
                               ), dtype=DTPOL
                              ))

    elif polrep=='polprod_circ':
        # TODO POL do we need any masking here??
        datatable = []
        for i in range(len(times)):
            datatable.append(np.array
                             ((
                               times[i], tints[i],
                               t1[i], t2[i], tau1[i], tau2[i],
                               u[i], v[i],
                               rr[i], ll[i], rl[i], lr[i],
                               rrsig[i], llsig[i], rlsig[i], lrsig[i]
                               ), dtype=DTPOL2
                             ))

    datatable = np.array(datatable)

    #TODO get calibration flags from uvfits?
    return ehtim.obsdata.Obsdata(ra, dec, rf, bw, datatable, tarr, polrep=polrep, source=src, mjd=mjd, scantable=scantable)


def load_obs_oifits(filename, flux=1.0):

    """Load data from an oifits file. Does NOT currently support polarization.

       Args:
           fname (str): path to input text file
           flux (float): normalization total flux
       Returns:
           obs (Obsdata): Obsdata object loaded from file
    """

    print('Warning: load_obs_oifits does NOT currently support polarimetric data!')

    # open oifits file and get visibilities
    oidata=ehtim.io.oifits.open(filename)
    vis_data = oidata.vis

    # get source info
    src = oidata.target[0].target
    ra = oidata.target[0].raep0.angle
    dec = oidata.target[0].decep0.angle

    # get annena info
    nAntennas = len(oidata.array[list(oidata.array.keys())[0]].station)
    sites = np.array([oidata.array[list(oidata.array.keys())[0]].station[i].sta_name for i in range(nAntennas)])
    arrayX = oidata.array[list(oidata.array.keys())[0]].arrxyz[0]
    arrayY = oidata.array[list(oidata.array.keys())[0]].arrxyz[1]
    arrayZ = oidata.array[list(oidata.array.keys())[0]].arrxyz[2]
    x = np.array([arrayX + oidata.array[list(oidata.array.keys())[0]].station[i].staxyz[0] for i in range(nAntennas)])
    y = np.array([arrayY + oidata.array[list(oidata.array.keys())[0]].station[i].staxyz[1] for i in range(nAntennas)])
    z = np.array([arrayZ + oidata.array[list(oidata.array.keys())[0]].station[i].staxyz[2] for i in range(nAntennas)])

    # get wavelength and corresponding frequencies
    wavelength = oidata.wavelength[list(oidata.wavelength.keys())[0]].eff_wave
    nWavelengths = wavelength.shape[0]
    bandpass = oidata.wavelength[list(oidata.wavelength.keys())[0]].eff_band
    frequency = C/wavelength

    #TODO: this result seems wrong...
    bw = np.mean(2*(np.sqrt( bandpass**2*frequency**2 + C**2) - C)/bandpass)
    rf = np.mean(frequency)

    # get the u-v point for each visibility
    u = np.array([vis_data[i].ucoord/wavelength for i in range(len(vis_data))])
    v = np.array([vis_data[i].vcoord/wavelength for i in range(len(vis_data))])

    # get visibility info - currently the phase error is not being used properly
    amp = np.array([vis_data[i]._visamp for i in range(len(vis_data))])
    phase = np.array([vis_data[i]._visphi for i in range(len(vis_data))])
    amperr = np.array([vis_data[i]._visamperr for i in range(len(vis_data))])
    visphierr = np.array([vis_data[i]._visphierr for i in range(len(vis_data))])
    timeobs = np.array([vis_data[i].timeobs for i in range(len(vis_data))]) #convert to single number

    #return timeobs
    time = np.transpose(np.tile(np.array([(ttime.mktime((timeobs[i] + datetime.timedelta(days=1)).timetuple()))/(60.0*60.0)
                                        for i in range(len(timeobs))]), [nWavelengths, 1]))

    # integration time
    tint = np.array([vis_data[i].int_time for i in range(len(vis_data))])
    #if not all(tint[0] == item for item in np.reshape(tint, (-1)) ):
        #raise TypeError("The time integrations for each visibility are different")
    tint = tint[0]
    tint = tint * np.ones( amp.shape )

    # get telescope names for each visibility
    t1 = np.transpose(np.tile( np.array([ vis_data[i].station[0].sta_name for i in range(len(vis_data))]), [nWavelengths,1]))
    t2 = np.transpose(np.tile( np.array([ vis_data[i].station[1].sta_name for i in range(len(vis_data))]), [nWavelengths,1]))

    # dummy variables
    tau1 = np.zeros(amp.shape)
    tau2 = np.zeros(amp.shape)
    qvis = np.zeros(amp.shape)
    uvis = np.zeros(amp.shape)
    vvis = np.zeros(amp.shape)
    sefdr = np.zeros(x.shape)
    sefdl = np.zeros(x.shape)
    fr_par = np.zeros(x.shape)
    fr_el = np.zeros(x.shape)
    fr_off = np.zeros(x.shape)
    dr = np.zeros(x.shape) + 1j*np.zeros(x.shape)
    dl = np.zeros(x.shape) + 1j*np.zeros(x.shape)

    # vectorize
    time = time.ravel()
    tint = tint.ravel()
    t1 = t1.ravel()
    t2 = t2.ravel()

    tau1 = tau1.ravel()
    tau2 = tau2.ravel()
    u = u.ravel()
    v = v.ravel()
    vis = amp.ravel() * np.exp ( -1j * phase.ravel() * np.pi/180.0 )
    qvis = qvis.ravel()
    uvis = uvis.ravel()
    vvis = vvis.ravel()
    amperr = amperr.ravel()

    #TODO - check that we are properly using the error from the amplitude and phase
    # create data tables
    datatable = np.array([(time[i], tint[i], t1[i], t2[i], tau1[i], tau2[i], u[i], v[i],
                           flux*vis[i], qvis[i], uvis[i], vvis[i],
                           flux*amperr[i], flux*amperr[i], flux*amperr[i], flux*amperr[i]
                          ) for i in range(len(vis))
                         ], dtype=DTPOL)

    tarr = np.array([(sites[i], x[i], y[i], z[i],
                      sefdr[i], sefdl[i], dr[i], dl[i],
                      fr_par[i], fr_el[i], fr_off[i],
                     ) for i in range(nAntennas)
                    ], dtype=DTARR)

    # return object

    return ehtim.obsdata.Obsdata(ra, dec, rf, bw, datatable, tarr, polrep='stokes', source=src, mjd=time[0])<|MERGE_RESOLUTION|>--- conflicted
+++ resolved
@@ -437,14 +437,10 @@
        Returns:
            obs (Obsdata): Obsdata object loaded from file
     """
-<<<<<<< HEAD
-    print ("Loading text observation: ", filename)
-=======
-
+    
     if not(polrep in ['stokes' , 'polprod_circ']):
         raise Exception("polrep should be 'stokes' or 'polprod_circ' in load_uvfits")
     print ("\nLoading text observation: ", filename)
->>>>>>> 481959ac
 
     # Read the header parameters
     file = open(filename)
