--- conflicted
+++ resolved
@@ -647,13 +647,6 @@
     # Reducing to single frequency
 
     #TODO CHECK THESE DECISIONS CAREFULLY!!!!
-<<<<<<< HEAD
-    rrweight = data['DATA'][:,0,0,:,:,0,2]
-    llweight = data['DATA'][:,0,0,:,:,1,2]
-    rlweight = data['DATA'][:,0,0,:,:,2,2]
-    lrweight = data['DATA'][:,0,0,:,:,3,2]
-
-=======
     rrweight = data['DATA'][:,0,0,0,:,0,2]
     if num_corr >= 2: 
         llweight = data['DATA'][:,0,0,0,:,1,2]
@@ -678,7 +671,6 @@
         rlweight = rlweight * 0.0
         lrweight = lrweight * 0.0
         
->>>>>>> 115c0d8c
     #TODO less than or equal to?
     rrmask_2d = (rrweight > 0.)
     llmask_2d = (llweight > 0.)
@@ -686,10 +678,10 @@
     lrmask_2d = (lrweight > 0.)
 
     # if there is any unmasked data in the frequency column, use it
-    rrmask = np.any(np.any(rrmask_2d, axis=2), axis=1)
-    llmask = np.any(np.any(llmask_2d, axis=2), axis=1)
-    rlmask = np.any(np.any(rlmask_2d, axis=2), axis=1)
-    lrmask = np.any(np.any(rlmask_2d, axis=2), axis=1)
+    rrmask = np.any(rrmask_2d, axis=1)
+    llmask = np.any(llmask_2d, axis=1)
+    rlmask = np.any(rlmask_2d, axis=1)
+    lrmask = np.any(lrmask_2d, axis=1)
 
     # Total intensity mask
     # TODO or or and here? - what if we have only 1 of rr, ll?
@@ -743,12 +735,6 @@
     # replace masked vis with nans so they don't mess up the average
     #TODO: coherent average ok?
     #TODO 2d or 1d mask
-<<<<<<< HEAD
-    rr_2d = data['DATA'][:,0,0,:,:,0,0] + 1j*data['DATA'][:,0,0,:,:,0,1]
-    ll_2d = data['DATA'][:,0,0,:,:,1,0] + 1j*data['DATA'][:,0,0,:,:,1,1]
-    rl_2d = data['DATA'][:,0,0,:,:,2,0] + 1j*data['DATA'][:,0,0,:,:,2,1]
-    lr_2d = data['DATA'][:,0,0,:,:,3,0] + 1j*data['DATA'][:,0,0,:,:,3,1]
-=======
     rr_2d = data['DATA'][:,0,0,0,:,0,0] + 1j*data['DATA'][:,0,0,0,:,0,1]
     if num_corr >= 2: 
         ll_2d = data['DATA'][:,0,0,0,:,1,0] + 1j*data['DATA'][:,0,0,0,:,1,1]
@@ -762,17 +748,21 @@
         lr_2d = data['DATA'][:,0,0,0,:,3,0] + 1j*data['DATA'][:,0,0,0,:,3,1]
     else:
         lr_2d = rr_2d*0.0
->>>>>>> 115c0d8c
 
     rr_2d[~rrmask_2d] = np.nan
     ll_2d[~llmask_2d] = np.nan
     rl_2d[~rlmask_2d] = np.nan
     lr_2d[~lrmask_2d] = np.nan
 
-    rr = np.nanmean(np.nanmean(rr_2d, axis=2), axis=1)[mask]
-    ll = np.nanmean(np.nanmean(ll_2d, axis=2), axis=1)[mask]
-    rl = np.nanmean(np.nanmean(rl_2d, axis=2), axis=1)[mask]
-    lr = np.nanmean(np.nanmean(lr_2d, axis=2), axis=1)[mask]
+    rr = np.nanmean(rr_2d, axis=1)[mask]
+    ll = np.nanmean(ll_2d, axis=1)[mask]
+    rl = np.nanmean(rl_2d, axis=1)[mask]
+    lr = np.nanmean(lr_2d, axis=1)[mask]
+
+    #rr = np.mean(data['DATA'][:,0,0,0,:,0,0][mask] + 1j*data['DATA'][:,0,0,0,:,0,1][mask], axis=1)
+    #ll = np.mean(data['DATA'][:,0,0,0,:,1,0][mask] + 1j*data['DATA'][:,0,0,0,:,1,1][mask], axis=1)
+    #rl = np.mean(data['DATA'][:,0,0,0,:,2,0][mask] + 1j*data['DATA'][:,0,0,0,:,2,1][mask], axis=1)
+    #lr = np.mean(data['DATA'][:,0,0,0,:,3,0][mask] + 1j*data['DATA'][:,0,0,0,:,3,1][mask], axis=1)
 
     # average weights
     # variances are mean / N , or sum / N^2
@@ -782,24 +772,24 @@
     rlweight[~rlmask_2d] = np.nan
     lrweight[~lrmask_2d] = np.nan
 
-    nsig_rr = np.sum(np.sum(rrmask_2d, axis=2), axis=1).astype(float)
+    nsig_rr = np.sum(rrmask_2d, axis=1).astype(float)
     nsig_rr[~rrmask] = np.nan
-    rrsig = np.sqrt(np.nansum(np.nansum(1./rrweight, axis=2), axis=1)) / nsig_rr
+    rrsig = np.sqrt(np.nansum(1./rrweight, axis=1)) / nsig_rr
     rrsig = rrsig[mask]
 
-    nsig_ll = np.sum(np.sum(llmask_2d, axis=2), axis=1).astype(float)
+    nsig_ll = np.sum(llmask_2d, axis=1).astype(float)
     nsig_ll[~llmask] = np.nan
-    llsig = np.sqrt(np.nansum(np.nansum(1./llweight, axis=2), axis=1)) / nsig_ll
+    llsig = np.sqrt(np.nansum(1./llweight, axis=1)) / nsig_ll
     llsig = llsig[mask]
 
-    nsig_rl = np.sum(np.sum(rlmask_2d, axis=2), axis=1).astype(float)
+    nsig_rl = np.sum(rlmask_2d, axis=1).astype(float)
     nsig_rl[~rlmask] = np.nan
-    rlsig = np.sqrt(np.nansum(np.nansum(1./rlweight, axis=2), axis=1)) / nsig_rl
+    rlsig = np.sqrt(np.nansum(1./rlweight, axis=1)) / nsig_rl
     rlsig = rlsig[mask]
 
-    nsig_lr = np.sum(np.sum(lrmask_2d, axis=2), axis=1).astype(float)
+    nsig_lr = np.sum(lrmask_2d, axis=1).astype(float)
     nsig_lr[~lrmask] = np.nan
-    lrsig = np.sqrt(np.nansum(np.nansum(1./lrweight, axis=2), axis=1)) / nsig_lr
+    lrsig = np.sqrt(np.nansum(1./lrweight, axis=1)) / nsig_lr
     lrsig = lrsig[mask]
 
     # make sigmas from weights
@@ -856,7 +846,7 @@
     if flipbl:
         u = -u
         v = -v
-    
+
     # Make a datatable
     datatable = []
     for i in range(len(times)):
